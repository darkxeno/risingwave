--- conflicted
+++ resolved
@@ -114,16 +114,12 @@
         })
     }
 
-<<<<<<< HEAD
-    pub fn convert_chunk(&self, chunk: StreamChunk) -> Result<Vec<BuildBulkPara>> {
-        let mut update_delete_row: Option<RowRef<'_>> = None;
-=======
     pub fn convert_chunk(
         &self,
         chunk: StreamChunk,
         is_append_only: bool,
     ) -> Result<Vec<BuildBulkPara>> {
->>>>>>> 934db16d
+        let mut update_delete_row: Option<RowRef<'_>> = None;
         let mut result_vec = Vec::with_capacity(chunk.capacity());
         for (op, rows) in chunk.rows() {
             let index = if let Some(index_column) = self.index_column {
@@ -204,17 +200,13 @@
                     });
                 }
                 Op::UpdateDelete => {
-<<<<<<< HEAD
-                    update_delete_row = Some(rows);
-=======
                     if is_append_only {
                         return Err(SinkError::ElasticSearchOpenSearch(anyhow!(
                             "`UpdateDelete` operation is not supported in `append_only` mode"
                         )));
                     } else {
-                        continue;
+                        update_delete_row = Some(rows);
                     }
->>>>>>> 934db16d
                 }
             }
         }
