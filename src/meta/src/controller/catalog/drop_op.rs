// Copyright 2025 RisingWave Labs
//
// Licensed under the Apache License, Version 2.0 (the "License");
// you may not use this file except in compliance with the License.
// You may obtain a copy of the License at
//
//     http://www.apache.org/licenses/LICENSE-2.0
//
// Unless required by applicable law or agreed to in writing, software
// distributed under the License is distributed on an "AS IS" BASIS,
// WITHOUT WARRANTIES OR CONDITIONS OF ANY KIND, either express or implied.
// See the License for the specific language governing permissions and
// limitations under the License.

use super::*;

impl CatalogController {
    // Drop all kinds of objects including databases,
    // schemas, relations, connections, functions, etc.
    pub async fn drop_object(
        &self,
        object_type: ObjectType,
        object_id: ObjectId,
        drop_mode: DropMode,
    ) -> MetaResult<(ReleaseContext, NotificationVersion)> {
        let inner = self.inner.write().await;
        let txn = inner.db.begin().await?;
        let obj: PartialObject = Object::find_by_id(object_id)
            .into_partial_model()
            .one(&txn)
            .await?
            .ok_or_else(|| MetaError::catalog_id_not_found(object_type.as_str(), object_id))?;
        assert_eq!(obj.obj_type, object_type);
        // TODO: refactor ReleaseContext when the cross-database query is supported.
        let database_id = if object_type == ObjectType::Database {
            object_id
        } else {
            obj.database_id
                .ok_or_else(|| anyhow!("dropped object should have database_id"))?
        };

        let mut to_drop_objects = match drop_mode {
            DropMode::Cascade => get_referring_objects_cascade(object_id, &txn).await?,
            DropMode::Restrict => match object_type {
                ObjectType::Database => unreachable!("database always be dropped in cascade mode"),
                ObjectType::Schema => {
                    ensure_schema_empty(object_id, &txn).await?;
                    Default::default()
                }
                ObjectType::Table => {
                    ensure_object_not_refer(object_type, object_id, &txn).await?;
                    let indexes = get_referring_objects(object_id, &txn).await?;
                    assert!(
                        indexes.iter().all(|obj| obj.obj_type == ObjectType::Index),
                        "only index could be dropped in restrict mode"
                    );
                    indexes
                }
                _ => {
                    ensure_object_not_refer(object_type, object_id, &txn).await?;
                    vec![]
                }
            },
        };
        to_drop_objects.push(obj);

        let to_drop_object_ids: HashSet<_> = to_drop_objects.iter().map(|obj| obj.oid).collect();

        // TODO: record dependency info in object_dependency table for sink into table.
        // Special handling for 'sink into table'.
        if object_type != ObjectType::Sink {
            // When dropping a table downstream, all incoming sinks of the table should be dropped as well.
            if object_type == ObjectType::Table {
                let table = Table::find_by_id(object_id)
                    .one(&txn)
                    .await?
                    .ok_or_else(|| MetaError::catalog_id_not_found("table", object_id))?;

                let incoming_sinks = table.incoming_sinks.into_inner();

                if !incoming_sinks.is_empty() {
                    let objs: Vec<PartialObject> = Object::find()
                        .filter(object::Column::Oid.is_in(incoming_sinks))
                        .into_partial_model()
                        .all(&txn)
                        .await?;

                    to_drop_objects.extend(objs);
                }
            }

            // When there is a table sink in the dependency chain of drop cascade, an error message needs to be returned currently to manually drop the sink.
            for obj in &to_drop_objects {
                if obj.obj_type == ObjectType::Sink {
                    let sink = Sink::find_by_id(obj.oid)
                        .one(&txn)
                        .await?
                        .ok_or_else(|| MetaError::catalog_id_not_found("sink", obj.oid))?;

                    // Since dropping the sink into the table requires the frontend to handle some of the logic (regenerating the plan), it’s not compatible with the current cascade dropping.
                    if let Some(target_table) = sink.target_table
                        && !to_drop_object_ids.contains(&target_table)
                    {
                        bail!(
                            "Found sink into table with sink id {} in dependency, please drop them manually",
                            obj.oid,
                        );
                    }
                }
            }
        }

        let to_drop_table_ids = to_drop_objects
            .iter()
            .filter(|obj| obj.obj_type == ObjectType::Table || obj.obj_type == ObjectType::Index)
            .map(|obj| obj.oid);

        let to_drop_streaming_jobs: Vec<ObjectId> = StreamingJob::find()
            .select_only()
            .column(streaming_job::Column::JobId)
            .filter(streaming_job::Column::JobId.is_in(to_drop_object_ids))
            .into_tuple()
            .all(&txn)
            .await?;

        // Check if there are any streaming jobs that are creating.
        if !to_drop_streaming_jobs.is_empty() {
            let creating = StreamingJob::find()
                .filter(
                    streaming_job::Column::JobStatus
                        .ne(JobStatus::Created)
                        .and(streaming_job::Column::JobId.is_in(to_drop_streaming_jobs.clone())),
                )
                .count(&txn)
                .await?;
            if creating != 0 {
                return Err(MetaError::permission_denied(format!(
                    "can not drop {creating} creating streaming job, please cancel them firstly"
                )));
            }
        }

        let mut to_drop_state_table_ids: HashSet<_> = to_drop_table_ids.clone().collect();

        // Add associated sources.
        let mut to_drop_source_ids: Vec<SourceId> = Table::find()
            .select_only()
            .column(table::Column::OptionalAssociatedSourceId)
            .filter(
                table::Column::TableId
                    .is_in(to_drop_table_ids)
                    .and(table::Column::OptionalAssociatedSourceId.is_not_null()),
            )
            .into_tuple()
            .all(&txn)
            .await?;
        let to_drop_source_objs: Vec<PartialObject> = Object::find()
            .filter(object::Column::Oid.is_in(to_drop_source_ids.clone()))
            .into_partial_model()
            .all(&txn)
            .await?;
        to_drop_objects.extend(to_drop_source_objs);
        if object_type == ObjectType::Source {
            to_drop_source_ids.push(object_id);
        }

        let to_drop_secret_ids = to_drop_objects
            .iter()
            .filter(|obj| obj.obj_type == ObjectType::Secret)
            .map(|obj| obj.oid)
            .collect_vec();

        if !to_drop_streaming_jobs.is_empty() {
            let to_drop_internal_table_objs: Vec<PartialObject> = Object::find()
                .select_only()
                .columns([
                    object::Column::Oid,
                    object::Column::ObjType,
                    object::Column::SchemaId,
                    object::Column::DatabaseId,
                ])
                .join(JoinType::InnerJoin, object::Relation::Table.def())
                .filter(table::Column::BelongsToJobId.is_in(to_drop_streaming_jobs.clone()))
                .into_partial_model()
                .all(&txn)
                .await?;

            to_drop_state_table_ids.extend(to_drop_internal_table_objs.iter().map(|obj| obj.oid));
            to_drop_objects.extend(to_drop_internal_table_objs);
        }

        let to_drop_objects: HashMap<_, _> = to_drop_objects
            .into_iter()
            .map(|obj| (obj.oid, obj))
            .collect();

        // TODO: Remove this assertion when the cross-database query is supported.
        to_drop_objects.values().for_each(|obj| {
            if let Some(obj_database_id) = obj.database_id {
                assert_eq!(
                    database_id, obj_database_id,
                    "dropped objects not in the same database: {:?}",
                    obj
                );
            }
        });

<<<<<<< HEAD
        let (source_fragments, removed_actors, removed_fragments) =
            resolve_source_register_info_for_jobs(&txn, to_drop_streaming_jobs.clone()).await?;
=======
        let (removed_source_fragments, removed_actors, removed_fragments) =
            get_fragments_for_jobs(&txn, to_drop_streaming_jobs.clone()).await?;
>>>>>>> 355c4a06

        // Find affect users with privileges on all this objects.
        let to_update_user_ids: Vec<UserId> = UserPrivilege::find()
            .select_only()
            .distinct()
            .column(user_privilege::Column::UserId)
            .filter(user_privilege::Column::Oid.is_in(to_drop_objects.keys().cloned()))
            .into_tuple()
            .all(&txn)
            .await?;

        // delete all in to_drop_objects.
        let res = Object::delete_many()
            .filter(object::Column::Oid.is_in(to_drop_objects.keys().cloned()))
            .exec(&txn)
            .await?;
        if res.rows_affected == 0 {
            return Err(MetaError::catalog_id_not_found(
                object_type.as_str(),
                object_id,
            ));
        }
        let user_infos = list_user_info_by_ids(to_update_user_ids, &txn).await?;

        txn.commit().await?;

        // notify about them.
        self.notify_users_update(user_infos).await;

        let version = match object_type {
            ObjectType::Database => {
                // TODO: Notify objects in other databases when the cross-database query is supported.
                self.notify_frontend(
                    NotificationOperation::Delete,
                    NotificationInfo::Database(PbDatabase {
                        id: database_id as _,
                        ..Default::default()
                    }),
                )
                .await
            }
            ObjectType::Schema => {
                let (schema_obj, mut to_notify_objs): (Vec<_>, Vec<_>) = to_drop_objects
                    .into_values()
                    .partition(|obj| obj.obj_type == ObjectType::Schema && obj.oid == object_id);

                let schema_obj = schema_obj
                    .into_iter()
                    .exactly_one()
                    .expect("schema object not found");
                to_notify_objs.push(schema_obj);

                let relation_group = build_object_group_for_delete(to_notify_objs);
                self.notify_frontend(NotificationOperation::Delete, relation_group)
                    .await
            }
            _ => {
                let relation_group =
                    build_object_group_for_delete(to_drop_objects.into_values().collect());
                self.notify_frontend(NotificationOperation::Delete, relation_group)
                    .await
            }
        };

        let fragment_mappings = removed_fragments
            .iter()
            .map(|fragment_id| PbFragmentWorkerSlotMapping {
                fragment_id: *fragment_id as _,
                mapping: None,
            })
            .collect();

        self.notify_fragment_mapping(NotificationOperation::Delete, fragment_mappings)
            .await;

        Ok((
            ReleaseContext {
                database_id,
<<<<<<< HEAD
                streaming_job_ids: to_drop_streaming_jobs,
                state_table_ids: to_drop_state_table_ids.into_iter().collect(),
                source_ids: to_drop_source_ids,
                secret_ids: to_drop_secret_ids,
                source_fragments,
=======
                removed_streaming_job_ids: to_drop_streaming_jobs,
                removed_state_table_ids: to_drop_state_table_ids,
                removed_source_ids: to_drop_source_ids,
                removed_source_fragments,
                removed_actors,
                removed_fragments,
            },
            version,
        ))
    }

    pub async fn drop_function(&self, function_id: FunctionId) -> MetaResult<NotificationVersion> {
        let inner = self.inner.write().await;
        let txn = inner.db.begin().await?;
        let function_obj = Object::find_by_id(function_id)
            .one(&txn)
            .await?
            .ok_or_else(|| MetaError::catalog_id_not_found("function", function_id))?;
        ensure_object_not_refer(ObjectType::Function, function_id, &txn).await?;

        // Find affect users with privileges on the function.
        let to_update_user_ids: Vec<UserId> = UserPrivilege::find()
            .select_only()
            .distinct()
            .column(user_privilege::Column::UserId)
            .filter(user_privilege::Column::Oid.eq(function_id))
            .into_tuple()
            .all(&txn)
            .await?;

        let res = Object::delete_by_id(function_id).exec(&txn).await?;
        if res.rows_affected == 0 {
            return Err(MetaError::catalog_id_not_found("function", function_id));
        }
        let user_infos = list_user_info_by_ids(to_update_user_ids, &txn).await?;

        txn.commit().await?;

        self.notify_users_update(user_infos).await;
        let version = self
            .notify_frontend(
                NotificationOperation::Delete,
                NotificationInfo::Function(PbFunction {
                    id: function_id as _,
                    schema_id: function_obj.schema_id.unwrap() as _,
                    database_id: function_obj.database_id.unwrap() as _,
                    ..Default::default()
                }),
            )
            .await;
        Ok(version)
    }

    pub async fn drop_secret(&self, secret_id: SecretId) -> MetaResult<NotificationVersion> {
        let inner = self.inner.write().await;
        let txn = inner.db.begin().await?;
        let (secret, secret_obj) = Secret::find_by_id(secret_id)
            .find_also_related(Object)
            .one(&txn)
            .await?
            .ok_or_else(|| MetaError::catalog_id_not_found("secret", secret_id))?;
        ensure_object_not_refer(ObjectType::Secret, secret_id, &txn).await?;

        // Find affect users with privileges on the secret.
        let to_update_user_ids: Vec<UserId> = UserPrivilege::find()
            .select_only()
            .distinct()
            .column(user_privilege::Column::UserId)
            .filter(user_privilege::Column::Oid.eq(secret_id))
            .into_tuple()
            .all(&txn)
            .await?;

        let res = Object::delete_by_id(secret_id).exec(&txn).await?;
        if res.rows_affected == 0 {
            return Err(MetaError::catalog_id_not_found("secret", secret_id));
        }
        let user_infos = list_user_info_by_ids(to_update_user_ids, &txn).await?;

        txn.commit().await?;

        let pb_secret: PbSecret = ObjectModel(secret, secret_obj.unwrap()).into();

        self.notify_users_update(user_infos).await;

        LocalSecretManager::global().remove_secret(pb_secret.id);
        self.env
            .notification_manager()
            .notify_compute_without_version(Operation::Delete, Info::Secret(pb_secret.clone()));
        let version = self
            .notify_frontend(
                NotificationOperation::Delete,
                NotificationInfo::Secret(pb_secret),
            )
            .await;
        Ok(version)
    }

    pub async fn drop_connection(
        &self,
        connection_id: ConnectionId,
    ) -> MetaResult<(NotificationVersion, PbConnection)> {
        let inner = self.inner.write().await;
        let txn = inner.db.begin().await?;
        let (conn, conn_obj) = Connection::find_by_id(connection_id)
            .find_also_related(Object)
            .one(&txn)
            .await?
            .ok_or_else(|| MetaError::catalog_id_not_found("connection", connection_id))?;
        ensure_object_not_refer(ObjectType::Connection, connection_id, &txn).await?;

        // Find affect users with privileges on the connection.
        let to_update_user_ids: Vec<UserId> = UserPrivilege::find()
            .select_only()
            .distinct()
            .column(user_privilege::Column::UserId)
            .filter(user_privilege::Column::Oid.eq(connection_id))
            .into_tuple()
            .all(&txn)
            .await?;

        let res = Object::delete_by_id(connection_id).exec(&txn).await?;
        if res.rows_affected == 0 {
            return Err(MetaError::catalog_id_not_found("connection", connection_id));
        }
        let user_infos = list_user_info_by_ids(to_update_user_ids, &txn).await?;

        txn.commit().await?;

        let pb_connection: PbConnection = ObjectModel(conn, conn_obj.unwrap()).into();

        self.notify_users_update(user_infos).await;
        let version = self
            .notify_frontend(
                NotificationOperation::Delete,
                NotificationInfo::Connection(pb_connection.clone()),
            )
            .await;
        Ok((version, pb_connection))
    }

    pub async fn drop_database(
        &self,
        database_id: DatabaseId,
    ) -> MetaResult<(ReleaseContext, NotificationVersion)> {
        let inner = self.inner.write().await;
        let txn = inner.db.begin().await?;
        ensure_object_id(ObjectType::Database, database_id, &txn).await?;

        let streaming_jobs: Vec<ObjectId> = StreamingJob::find()
            .join(JoinType::InnerJoin, streaming_job::Relation::Object.def())
            .select_only()
            .column(streaming_job::Column::JobId)
            .filter(object::Column::DatabaseId.eq(Some(database_id)))
            .into_tuple()
            .all(&txn)
            .await?;

        let (removed_source_fragments, removed_actors, removed_fragments) =
            get_fragments_for_jobs(&txn, streaming_jobs.clone()).await?;

        let state_table_ids: Vec<TableId> = Table::find()
            .select_only()
            .column(table::Column::TableId)
            .filter(
                table::Column::BelongsToJobId
                    .is_in(streaming_jobs.clone())
                    .or(table::Column::TableId.is_in(streaming_jobs.clone())),
            )
            .into_tuple()
            .all(&txn)
            .await?;

        let source_ids: Vec<SourceId> = Object::find()
            .select_only()
            .column(object::Column::Oid)
            .filter(
                object::Column::DatabaseId
                    .eq(Some(database_id))
                    .and(object::Column::ObjType.eq(ObjectType::Source)),
            )
            .into_tuple()
            .all(&txn)
            .await?;

        // Find affect users with privileges on the database and the objects in the database.
        let to_update_user_ids: Vec<UserId> = UserPrivilege::find()
            .select_only()
            .distinct()
            .column(user_privilege::Column::UserId)
            .join(JoinType::InnerJoin, user_privilege::Relation::Object.def())
            .filter(
                object::Column::DatabaseId
                    .eq(database_id)
                    .or(user_privilege::Column::Oid.eq(database_id)),
            )
            .into_tuple()
            .all(&txn)
            .await?;

        let fragment_mappings = get_fragment_ids_by_jobs(&txn, streaming_jobs.clone())
            .await?
            .into_iter()
            .map(|fragment_id| PbFragmentWorkerSlotMapping {
                fragment_id: fragment_id as _,
                mapping: None,
            })
            .collect();

        // The schema and objects in the database will be delete cascade.
        let res = Object::delete_by_id(database_id).exec(&txn).await?;
        if res.rows_affected == 0 {
            return Err(MetaError::catalog_id_not_found("database", database_id));
        }
        let user_infos = list_user_info_by_ids(to_update_user_ids, &txn).await?;

        txn.commit().await?;

        self.notify_users_update(user_infos).await;
        let version = self
            .notify_frontend(
                NotificationOperation::Delete,
                NotificationInfo::Database(PbDatabase {
                    id: database_id as _,
                    ..Default::default()
                }),
            )
            .await;

        self.notify_fragment_mapping(NotificationOperation::Delete, fragment_mappings)
            .await;
        Ok((
            ReleaseContext {
                database_id,
                removed_streaming_job_ids: streaming_jobs,
                removed_state_table_ids: state_table_ids,
                removed_source_ids: source_ids,
                removed_source_fragments,
>>>>>>> 355c4a06
                removed_actors,
                removed_fragments,
            },
            version,
        ))
    }
}<|MERGE_RESOLUTION|>--- conflicted
+++ resolved
@@ -110,12 +110,12 @@
             }
         }
 
-        let to_drop_table_ids = to_drop_objects
+        let removed_table_ids = to_drop_objects
             .iter()
             .filter(|obj| obj.obj_type == ObjectType::Table || obj.obj_type == ObjectType::Index)
             .map(|obj| obj.oid);
 
-        let to_drop_streaming_jobs: Vec<ObjectId> = StreamingJob::find()
+        let removed_streaming_job_ids: Vec<ObjectId> = StreamingJob::find()
             .select_only()
             .column(streaming_job::Column::JobId)
             .filter(streaming_job::Column::JobId.is_in(to_drop_object_ids))
@@ -124,12 +124,12 @@
             .await?;
 
         // Check if there are any streaming jobs that are creating.
-        if !to_drop_streaming_jobs.is_empty() {
+        if !removed_streaming_job_ids.is_empty() {
             let creating = StreamingJob::find()
                 .filter(
                     streaming_job::Column::JobStatus
                         .ne(JobStatus::Created)
-                        .and(streaming_job::Column::JobId.is_in(to_drop_streaming_jobs.clone())),
+                        .and(streaming_job::Column::JobId.is_in(removed_streaming_job_ids.clone())),
                 )
                 .count(&txn)
                 .await?;
@@ -140,37 +140,37 @@
             }
         }
 
-        let mut to_drop_state_table_ids: HashSet<_> = to_drop_table_ids.clone().collect();
+        let mut removed_state_table_ids: HashSet<_> = removed_table_ids.clone().collect();
 
         // Add associated sources.
-        let mut to_drop_source_ids: Vec<SourceId> = Table::find()
+        let mut removed_source_ids: Vec<SourceId> = Table::find()
             .select_only()
             .column(table::Column::OptionalAssociatedSourceId)
             .filter(
                 table::Column::TableId
-                    .is_in(to_drop_table_ids)
+                    .is_in(removed_table_ids)
                     .and(table::Column::OptionalAssociatedSourceId.is_not_null()),
             )
             .into_tuple()
             .all(&txn)
             .await?;
-        let to_drop_source_objs: Vec<PartialObject> = Object::find()
-            .filter(object::Column::Oid.is_in(to_drop_source_ids.clone()))
+        let removed_source_objs: Vec<PartialObject> = Object::find()
+            .filter(object::Column::Oid.is_in(removed_source_ids.clone()))
             .into_partial_model()
             .all(&txn)
             .await?;
-        to_drop_objects.extend(to_drop_source_objs);
+        to_drop_objects.extend(removed_source_objs);
         if object_type == ObjectType::Source {
-            to_drop_source_ids.push(object_id);
-        }
-
-        let to_drop_secret_ids = to_drop_objects
+            removed_source_ids.push(object_id);
+        }
+
+        let removed_secret_ids = to_drop_objects
             .iter()
             .filter(|obj| obj.obj_type == ObjectType::Secret)
             .map(|obj| obj.oid)
             .collect_vec();
 
-        if !to_drop_streaming_jobs.is_empty() {
+        if !removed_streaming_job_ids.is_empty() {
             let to_drop_internal_table_objs: Vec<PartialObject> = Object::find()
                 .select_only()
                 .columns([
@@ -180,12 +180,12 @@
                     object::Column::DatabaseId,
                 ])
                 .join(JoinType::InnerJoin, object::Relation::Table.def())
-                .filter(table::Column::BelongsToJobId.is_in(to_drop_streaming_jobs.clone()))
+                .filter(table::Column::BelongsToJobId.is_in(removed_streaming_job_ids.clone()))
                 .into_partial_model()
                 .all(&txn)
                 .await?;
 
-            to_drop_state_table_ids.extend(to_drop_internal_table_objs.iter().map(|obj| obj.oid));
+            removed_state_table_ids.extend(to_drop_internal_table_objs.iter().map(|obj| obj.oid));
             to_drop_objects.extend(to_drop_internal_table_objs);
         }
 
@@ -205,13 +205,8 @@
             }
         });
 
-<<<<<<< HEAD
-        let (source_fragments, removed_actors, removed_fragments) =
-            resolve_source_register_info_for_jobs(&txn, to_drop_streaming_jobs.clone()).await?;
-=======
         let (removed_source_fragments, removed_actors, removed_fragments) =
-            get_fragments_for_jobs(&txn, to_drop_streaming_jobs.clone()).await?;
->>>>>>> 355c4a06
+            get_fragments_for_jobs(&txn, removed_streaming_job_ids.clone()).await?;
 
         // Find affect users with privileges on all this objects.
         let to_update_user_ids: Vec<UserId> = UserPrivilege::find()
@@ -290,16 +285,10 @@
         Ok((
             ReleaseContext {
                 database_id,
-<<<<<<< HEAD
-                streaming_job_ids: to_drop_streaming_jobs,
-                state_table_ids: to_drop_state_table_ids.into_iter().collect(),
-                source_ids: to_drop_source_ids,
-                secret_ids: to_drop_secret_ids,
-                source_fragments,
-=======
-                removed_streaming_job_ids: to_drop_streaming_jobs,
-                removed_state_table_ids: to_drop_state_table_ids,
-                removed_source_ids: to_drop_source_ids,
+                removed_streaming_job_ids,
+                removed_state_table_ids: removed_state_table_ids.into_iter().collect(),
+                removed_source_ids,
+                removed_secret_ids,
                 removed_source_fragments,
                 removed_actors,
                 removed_fragments,
@@ -307,239 +296,4 @@
             version,
         ))
     }
-
-    pub async fn drop_function(&self, function_id: FunctionId) -> MetaResult<NotificationVersion> {
-        let inner = self.inner.write().await;
-        let txn = inner.db.begin().await?;
-        let function_obj = Object::find_by_id(function_id)
-            .one(&txn)
-            .await?
-            .ok_or_else(|| MetaError::catalog_id_not_found("function", function_id))?;
-        ensure_object_not_refer(ObjectType::Function, function_id, &txn).await?;
-
-        // Find affect users with privileges on the function.
-        let to_update_user_ids: Vec<UserId> = UserPrivilege::find()
-            .select_only()
-            .distinct()
-            .column(user_privilege::Column::UserId)
-            .filter(user_privilege::Column::Oid.eq(function_id))
-            .into_tuple()
-            .all(&txn)
-            .await?;
-
-        let res = Object::delete_by_id(function_id).exec(&txn).await?;
-        if res.rows_affected == 0 {
-            return Err(MetaError::catalog_id_not_found("function", function_id));
-        }
-        let user_infos = list_user_info_by_ids(to_update_user_ids, &txn).await?;
-
-        txn.commit().await?;
-
-        self.notify_users_update(user_infos).await;
-        let version = self
-            .notify_frontend(
-                NotificationOperation::Delete,
-                NotificationInfo::Function(PbFunction {
-                    id: function_id as _,
-                    schema_id: function_obj.schema_id.unwrap() as _,
-                    database_id: function_obj.database_id.unwrap() as _,
-                    ..Default::default()
-                }),
-            )
-            .await;
-        Ok(version)
-    }
-
-    pub async fn drop_secret(&self, secret_id: SecretId) -> MetaResult<NotificationVersion> {
-        let inner = self.inner.write().await;
-        let txn = inner.db.begin().await?;
-        let (secret, secret_obj) = Secret::find_by_id(secret_id)
-            .find_also_related(Object)
-            .one(&txn)
-            .await?
-            .ok_or_else(|| MetaError::catalog_id_not_found("secret", secret_id))?;
-        ensure_object_not_refer(ObjectType::Secret, secret_id, &txn).await?;
-
-        // Find affect users with privileges on the secret.
-        let to_update_user_ids: Vec<UserId> = UserPrivilege::find()
-            .select_only()
-            .distinct()
-            .column(user_privilege::Column::UserId)
-            .filter(user_privilege::Column::Oid.eq(secret_id))
-            .into_tuple()
-            .all(&txn)
-            .await?;
-
-        let res = Object::delete_by_id(secret_id).exec(&txn).await?;
-        if res.rows_affected == 0 {
-            return Err(MetaError::catalog_id_not_found("secret", secret_id));
-        }
-        let user_infos = list_user_info_by_ids(to_update_user_ids, &txn).await?;
-
-        txn.commit().await?;
-
-        let pb_secret: PbSecret = ObjectModel(secret, secret_obj.unwrap()).into();
-
-        self.notify_users_update(user_infos).await;
-
-        LocalSecretManager::global().remove_secret(pb_secret.id);
-        self.env
-            .notification_manager()
-            .notify_compute_without_version(Operation::Delete, Info::Secret(pb_secret.clone()));
-        let version = self
-            .notify_frontend(
-                NotificationOperation::Delete,
-                NotificationInfo::Secret(pb_secret),
-            )
-            .await;
-        Ok(version)
-    }
-
-    pub async fn drop_connection(
-        &self,
-        connection_id: ConnectionId,
-    ) -> MetaResult<(NotificationVersion, PbConnection)> {
-        let inner = self.inner.write().await;
-        let txn = inner.db.begin().await?;
-        let (conn, conn_obj) = Connection::find_by_id(connection_id)
-            .find_also_related(Object)
-            .one(&txn)
-            .await?
-            .ok_or_else(|| MetaError::catalog_id_not_found("connection", connection_id))?;
-        ensure_object_not_refer(ObjectType::Connection, connection_id, &txn).await?;
-
-        // Find affect users with privileges on the connection.
-        let to_update_user_ids: Vec<UserId> = UserPrivilege::find()
-            .select_only()
-            .distinct()
-            .column(user_privilege::Column::UserId)
-            .filter(user_privilege::Column::Oid.eq(connection_id))
-            .into_tuple()
-            .all(&txn)
-            .await?;
-
-        let res = Object::delete_by_id(connection_id).exec(&txn).await?;
-        if res.rows_affected == 0 {
-            return Err(MetaError::catalog_id_not_found("connection", connection_id));
-        }
-        let user_infos = list_user_info_by_ids(to_update_user_ids, &txn).await?;
-
-        txn.commit().await?;
-
-        let pb_connection: PbConnection = ObjectModel(conn, conn_obj.unwrap()).into();
-
-        self.notify_users_update(user_infos).await;
-        let version = self
-            .notify_frontend(
-                NotificationOperation::Delete,
-                NotificationInfo::Connection(pb_connection.clone()),
-            )
-            .await;
-        Ok((version, pb_connection))
-    }
-
-    pub async fn drop_database(
-        &self,
-        database_id: DatabaseId,
-    ) -> MetaResult<(ReleaseContext, NotificationVersion)> {
-        let inner = self.inner.write().await;
-        let txn = inner.db.begin().await?;
-        ensure_object_id(ObjectType::Database, database_id, &txn).await?;
-
-        let streaming_jobs: Vec<ObjectId> = StreamingJob::find()
-            .join(JoinType::InnerJoin, streaming_job::Relation::Object.def())
-            .select_only()
-            .column(streaming_job::Column::JobId)
-            .filter(object::Column::DatabaseId.eq(Some(database_id)))
-            .into_tuple()
-            .all(&txn)
-            .await?;
-
-        let (removed_source_fragments, removed_actors, removed_fragments) =
-            get_fragments_for_jobs(&txn, streaming_jobs.clone()).await?;
-
-        let state_table_ids: Vec<TableId> = Table::find()
-            .select_only()
-            .column(table::Column::TableId)
-            .filter(
-                table::Column::BelongsToJobId
-                    .is_in(streaming_jobs.clone())
-                    .or(table::Column::TableId.is_in(streaming_jobs.clone())),
-            )
-            .into_tuple()
-            .all(&txn)
-            .await?;
-
-        let source_ids: Vec<SourceId> = Object::find()
-            .select_only()
-            .column(object::Column::Oid)
-            .filter(
-                object::Column::DatabaseId
-                    .eq(Some(database_id))
-                    .and(object::Column::ObjType.eq(ObjectType::Source)),
-            )
-            .into_tuple()
-            .all(&txn)
-            .await?;
-
-        // Find affect users with privileges on the database and the objects in the database.
-        let to_update_user_ids: Vec<UserId> = UserPrivilege::find()
-            .select_only()
-            .distinct()
-            .column(user_privilege::Column::UserId)
-            .join(JoinType::InnerJoin, user_privilege::Relation::Object.def())
-            .filter(
-                object::Column::DatabaseId
-                    .eq(database_id)
-                    .or(user_privilege::Column::Oid.eq(database_id)),
-            )
-            .into_tuple()
-            .all(&txn)
-            .await?;
-
-        let fragment_mappings = get_fragment_ids_by_jobs(&txn, streaming_jobs.clone())
-            .await?
-            .into_iter()
-            .map(|fragment_id| PbFragmentWorkerSlotMapping {
-                fragment_id: fragment_id as _,
-                mapping: None,
-            })
-            .collect();
-
-        // The schema and objects in the database will be delete cascade.
-        let res = Object::delete_by_id(database_id).exec(&txn).await?;
-        if res.rows_affected == 0 {
-            return Err(MetaError::catalog_id_not_found("database", database_id));
-        }
-        let user_infos = list_user_info_by_ids(to_update_user_ids, &txn).await?;
-
-        txn.commit().await?;
-
-        self.notify_users_update(user_infos).await;
-        let version = self
-            .notify_frontend(
-                NotificationOperation::Delete,
-                NotificationInfo::Database(PbDatabase {
-                    id: database_id as _,
-                    ..Default::default()
-                }),
-            )
-            .await;
-
-        self.notify_fragment_mapping(NotificationOperation::Delete, fragment_mappings)
-            .await;
-        Ok((
-            ReleaseContext {
-                database_id,
-                removed_streaming_job_ids: streaming_jobs,
-                removed_state_table_ids: state_table_ids,
-                removed_source_ids: source_ids,
-                removed_source_fragments,
->>>>>>> 355c4a06
-                removed_actors,
-                removed_fragments,
-            },
-            version,
-        ))
-    }
 }