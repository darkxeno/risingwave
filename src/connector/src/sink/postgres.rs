// Copyright 2025 RisingWave Labs
//
// Licensed under the Apache License, Version 2.0 (the "License");
// you may not use this file except in compliance with the License.
// You may obtain a copy of the License at
//
//     http://www.apache.org/licenses/LICENSE-2.0
//
// Unless required by applicable law or agreed to in writing, software
// distributed under the License is distributed on an "AS IS" BASIS,
// WITHOUT WARRANTIES OR CONDITIONS OF ANY KIND, either express or implied.
// See the License for the specific language governing permissions and
// limitations under the License.

use std::collections::{BTreeMap, HashSet};

use anyhow::anyhow;
use async_trait::async_trait;
use itertools::Itertools;
use risingwave_common::array::{Op, StreamChunk};
use risingwave_common::bail;
use risingwave_common::catalog::Schema;
use risingwave_common::row::{Row, RowExt};
use serde_derive::Deserialize;
use serde_with::{serde_as, DisplayFromStr};
use simd_json::prelude::ArrayTrait;
use thiserror_ext::AsReport;
use tokio_postgres::types::Type as PgType;

use super::{
    LogSinker, SinkError, SinkLogReader, SINK_TYPE_APPEND_ONLY, SINK_TYPE_OPTION, SINK_TYPE_UPSERT,
};
use crate::connector_common::{create_pg_client, PostgresExternalTable, SslMode};
use crate::parser::scalar_adapter::{validate_pg_type_to_rw_type, ScalarAdapter};
use crate::sink::log_store::{LogStoreReadItem, TruncateOffset};
use crate::sink::{DummySinkCommitCoordinator, Result, Sink, SinkParam, SinkWriterParam};

pub const POSTGRES_SINK: &str = "postgres";

#[serde_as]
#[derive(Clone, Debug, Deserialize)]
pub struct PostgresConfig {
    pub host: String,
    #[serde_as(as = "DisplayFromStr")]
    pub port: u16,
    pub user: String,
    pub password: String,
    pub database: String,
    pub table: String,
    #[serde(default = "default_schema")]
    pub schema: String,
    #[serde(default = "Default::default")]
    pub ssl_mode: SslMode,
    #[serde(rename = "ssl.root.cert")]
    pub ssl_root_cert: Option<String>,
    #[serde(default = "default_max_batch_rows")]
    #[serde_as(as = "DisplayFromStr")]
    pub max_batch_rows: usize,
    pub r#type: String, // accept "append-only" or "upsert"
}

fn default_max_batch_rows() -> usize {
    1024
}

fn default_schema() -> String {
    "public".to_owned()
}

impl PostgresConfig {
    pub fn from_btreemap(properties: BTreeMap<String, String>) -> Result<Self> {
        let config =
            serde_json::from_value::<PostgresConfig>(serde_json::to_value(properties).unwrap())
                .map_err(|e| SinkError::Config(anyhow!(e)))?;
        if config.r#type != SINK_TYPE_APPEND_ONLY && config.r#type != SINK_TYPE_UPSERT {
            return Err(SinkError::Config(anyhow!(
                "`{}` must be {}, or {}",
                SINK_TYPE_OPTION,
                SINK_TYPE_APPEND_ONLY,
                SINK_TYPE_UPSERT
            )));
        }
        Ok(config)
    }
}

#[derive(Debug)]
pub struct PostgresSink {
    pub config: PostgresConfig,
    schema: Schema,
    pk_indices: Vec<usize>,
    is_append_only: bool,
}

impl PostgresSink {
    pub fn new(
        config: PostgresConfig,
        schema: Schema,
        pk_indices: Vec<usize>,
        is_append_only: bool,
    ) -> Result<Self> {
        Ok(Self {
            config,
            schema,
            pk_indices,
            is_append_only,
        })
    }
}

impl TryFrom<SinkParam> for PostgresSink {
    type Error = SinkError;

    fn try_from(param: SinkParam) -> std::result::Result<Self, Self::Error> {
        let schema = param.schema();
        let config = PostgresConfig::from_btreemap(param.properties)?;
        PostgresSink::new(
            config,
            schema,
            param.downstream_pk,
            param.sink_type.is_append_only(),
        )
    }
}

impl Sink for PostgresSink {
    type Coordinator = DummySinkCommitCoordinator;
    type LogSinker = PostgresSinkWriter;

    const SINK_NAME: &'static str = POSTGRES_SINK;

    async fn validate(&self) -> Result<()> {
        if !self.is_append_only && self.pk_indices.is_empty() {
            return Err(SinkError::Config(anyhow!(
                "Primary key not defined for upsert Postgres sink (please define in `primary_key` field)")));
        }

        // Verify our sink schema is compatible with Postgres
        {
            let pg_table = PostgresExternalTable::connect(
                &self.config.user,
                &self.config.password,
                &self.config.host,
                self.config.port,
                &self.config.database,
                &self.config.schema,
                &self.config.table,
                &self.config.ssl_mode,
                &self.config.ssl_root_cert,
                self.is_append_only,
            )
            .await?;

            // Check that names and types match, order of columns doesn't matter.
            {
                let pg_columns = pg_table.column_descs();
                let sink_columns = self.schema.fields();
                if pg_columns.len() != sink_columns.len() {
                    return Err(SinkError::Config(anyhow!(
                    "Column count mismatch: Postgres table has {} columns, but sink schema has {} columns",
                    pg_columns.len(),
                    sink_columns.len()
                )));
                }

                let pg_columns_lookup = pg_columns
                    .iter()
                    .map(|c| (c.name.clone(), c.data_type.clone()))
                    .collect::<BTreeMap<_, _>>();
                for sink_column in sink_columns {
                    let pg_column = pg_columns_lookup.get(&sink_column.name);
                    match pg_column {
                        None => {
                            return Err(SinkError::Config(anyhow!(
                                "Column `{}` not found in Postgres table `{}`",
                                sink_column.name,
                                self.config.table
                            )))
                        }
                        Some(pg_column) => {
                            if !validate_pg_type_to_rw_type(pg_column, &sink_column.data_type()) {
                                return Err(SinkError::Config(anyhow!(
                                "Column `{}` in Postgres table `{}` has type `{}`, but sink schema defines it as type `{}`",
                                sink_column.name,
                                self.config.table,
                                pg_column,
                                sink_column.data_type()
                            )));
                            }
                        }
                    }
                }
            }

            // check that pk matches
            {
                let pg_pk_names = pg_table.pk_names();
                let sink_pk_names = self
                    .pk_indices
                    .iter()
                    .map(|i| &self.schema.fields()[*i].name)
                    .collect::<HashSet<_>>();
                if pg_pk_names.len() != sink_pk_names.len() {
                    return Err(SinkError::Config(anyhow!(
                    "Primary key mismatch: Postgres table has primary key on columns {:?}, but sink schema defines primary key on columns {:?}",
                    pg_pk_names,
                    sink_pk_names
                )));
                }
                for name in pg_pk_names {
                    if !sink_pk_names.contains(name) {
                        return Err(SinkError::Config(anyhow!(
                        "Primary key mismatch: Postgres table has primary key on column `{}`, but sink schema does not define it as a primary key",
                        name
                    )));
                    }
                }
            }
        }

        Ok(())
    }

<<<<<<< HEAD
    async fn new_log_sinker(
        &self,
        writer_param: SinkWriterParam,
    ) -> Result<(Self::LogSinker, Option<u64>)> {
        Ok((
            PostgresSinkWriter::new(
                self.config.clone(),
                self.schema.clone(),
                self.pk_indices.clone(),
                self.is_append_only,
            )
            .await?
            .into_log_sinker(SinkWriterMetrics::new(&writer_param)),
            None,
        ))
=======
    async fn new_log_sinker(&self, _writer_param: SinkWriterParam) -> Result<Self::LogSinker> {
        PostgresSinkWriter::new(
            self.config.clone(),
            self.schema.clone(),
            self.pk_indices.clone(),
            self.is_append_only,
        )
        .await
>>>>>>> 194f8bbf
    }
}

struct ParameterBuffer<'a> {
    /// A set of parameters to be inserted/deleted.
    /// Each set is a flattened 2d-array.
    parameters: Vec<Vec<Option<ScalarAdapter>>>,
    /// the column dimension (fixed).
    column_length: usize,
    /// schema types to serialize into `ScalarAdapter`
    schema_types: &'a [PgType],
    /// estimated number of parameters that can be sent in a single query.
    estimated_parameter_size: usize,
    /// current parameter buffer to be filled.
    current_parameter_buffer: Vec<Option<ScalarAdapter>>,
}

impl<'a> ParameterBuffer<'a> {
    /// The maximum number of parameters that can be sent in a single query.
    /// See: <https://www.postgresql.org/docs/current/limits.html>
    /// and <https://github.com/sfackler/rust-postgres/issues/356>
    const MAX_PARAMETERS: usize = 32768;

    /// `flattened_chunk_size` is the number of datums in a single chunk.
    fn new(schema_types: &'a [PgType], flattened_chunk_size: usize) -> Self {
        let estimated_parameter_size = usize::min(Self::MAX_PARAMETERS, flattened_chunk_size);
        Self {
            parameters: vec![],
            column_length: schema_types.len(),
            schema_types,
            estimated_parameter_size,
            current_parameter_buffer: Vec::with_capacity(estimated_parameter_size),
        }
    }

    fn add_row(&mut self, row: impl Row) {
        if self.current_parameter_buffer.len() + self.column_length >= Self::MAX_PARAMETERS {
            self.new_buffer();
        }
        for (i, datum_ref) in row.iter().enumerate() {
            let pg_datum = datum_ref.map(|s| {
                let ty = &self.schema_types[i];
                match ScalarAdapter::from_scalar(s, ty) {
                    Ok(scalar) => Some(scalar),
                    Err(e) => {
                        tracing::error!(error=%e.as_report(), scalar=?s, "Failed to convert scalar to pg value");
                        None
                    }
                }
            });
            self.current_parameter_buffer.push(pg_datum.flatten());
        }
    }

    fn new_buffer(&mut self) {
        let filled_buffer = std::mem::replace(
            &mut self.current_parameter_buffer,
            Vec::with_capacity(self.estimated_parameter_size),
        );
        self.parameters.push(filled_buffer);
    }

    fn into_parts(self) -> (Vec<Vec<Option<ScalarAdapter>>>, Vec<Option<ScalarAdapter>>) {
        (self.parameters, self.current_parameter_buffer)
    }
}

pub struct PostgresSinkWriter {
    config: PostgresConfig,
    pk_indices: Vec<usize>,
    is_append_only: bool,
    client: tokio_postgres::Client,
    schema_types: Vec<PgType>,
    schema: Schema,
}

impl PostgresSinkWriter {
    async fn new(
        config: PostgresConfig,
        mut schema: Schema,
        pk_indices: Vec<usize>,
        is_append_only: bool,
    ) -> Result<Self> {
        let client = create_pg_client(
            &config.user,
            &config.password,
            &config.host,
            &config.port.to_string(),
            &config.database,
            &config.ssl_mode,
            &config.ssl_root_cert,
        )
        .await?;

        // Rewrite schema types for serialization
        let schema_types = {
            let pg_table = PostgresExternalTable::connect(
                &config.user,
                &config.password,
                &config.host,
                config.port,
                &config.database,
                &config.schema,
                &config.table,
                &config.ssl_mode,
                &config.ssl_root_cert,
                is_append_only,
            )
            .await?;
            let name_to_type = pg_table.column_name_to_pg_type();
            let mut schema_types = Vec::with_capacity(schema.fields.len());
            for field in &mut schema.fields[..] {
                let field_name = &field.name;
                let actual_data_type = name_to_type.get(field_name).map(|t| (*t).clone());
                let actual_data_type = actual_data_type
                    .ok_or_else(|| {
                        SinkError::Config(anyhow!(
                            "Column `{}` not found in sink schema",
                            field_name
                        ))
                    })?
                    .clone();
                schema_types.push(actual_data_type);
            }
            schema_types
        };

        let writer = Self {
            config,
            pk_indices,
            is_append_only,
            client,
            schema_types,
            schema,
        };
        Ok(writer)
    }

    async fn write_batch(&mut self, chunk: StreamChunk) -> Result<()> {
        // https://www.postgresql.org/docs/current/limits.html
        // We have a limit of 65,535 parameters in a single query, as restricted by the PostgreSQL protocol.
        if self.is_append_only {
            self.write_batch_append_only(chunk).await
        } else {
            self.write_batch_non_append_only(chunk).await
        }
    }

    async fn write_batch_append_only(&mut self, chunk: StreamChunk) -> Result<()> {
        let mut transaction = self.client.transaction().await?;
        // 1d flattened array of parameters to be inserted.
        let mut parameter_buffer = ParameterBuffer::new(
            &self.schema_types,
            chunk.cardinality() * chunk.data_types().len(),
        );
        for (op, row) in chunk.rows() {
            match op {
                Op::Insert => {
                    parameter_buffer.add_row(row);
                }
                Op::UpdateInsert | Op::Delete | Op::UpdateDelete => {
                    bail!("append-only sink should not receive update insert, update delete and delete operations")
                }
            }
        }
        let (parameters, remaining) = parameter_buffer.into_parts();
        Self::execute_parameter(
            Op::Insert,
            &mut transaction,
            &self.schema,
            &self.config.table,
            &self.pk_indices,
            parameters,
            remaining,
        )
        .await?;
        transaction.commit().await?;

        Ok(())
    }

    async fn write_batch_non_append_only(&mut self, chunk: StreamChunk) -> Result<()> {
        let mut transaction = self.client.transaction().await?;
        // 1d flattened array of parameters to be inserted.
        let mut insert_parameter_buffer = ParameterBuffer::new(
            &self.schema_types,
            chunk.cardinality() * chunk.data_types().len(),
        );
        let mut delete_parameter_buffer = ParameterBuffer::new(
            &self.schema_types,
            chunk.cardinality() * self.pk_indices.len(),
        );
        // 1d flattened array of parameters to be deleted.
        for (op, row) in chunk.rows() {
            match op {
                Op::UpdateInsert | Op::UpdateDelete => {
                    bail!("UpdateInsert and UpdateDelete should have been normalized by the sink executor")
                }
                Op::Insert => {
                    insert_parameter_buffer.add_row(row);
                }
                Op::Delete => {
                    delete_parameter_buffer.add_row(row.project(&self.pk_indices));
                }
            }
        }

        let (delete_parameters, delete_remaining_parameter) = delete_parameter_buffer.into_parts();
        Self::execute_parameter(
            Op::Delete,
            &mut transaction,
            &self.schema,
            &self.config.table,
            &self.pk_indices,
            delete_parameters,
            delete_remaining_parameter,
        )
        .await?;
        let (insert_parameters, insert_remaining_parameter) = insert_parameter_buffer.into_parts();
        Self::execute_parameter(
            Op::Insert,
            &mut transaction,
            &self.schema,
            &self.config.table,
            &self.pk_indices,
            insert_parameters,
            insert_remaining_parameter,
        )
        .await?;
        transaction.commit().await?;

        Ok(())
    }

    async fn execute_parameter(
        op: Op,
        transaction: &mut tokio_postgres::Transaction<'_>,
        schema: &Schema,
        table_name: &str,
        pk_indices: &[usize],
        parameters: Vec<Vec<Option<ScalarAdapter>>>,
        remaining_parameter: Vec<Option<ScalarAdapter>>,
    ) -> Result<()> {
        let column_length = schema.fields().len();
        if !parameters.is_empty() {
            let parameter_length = parameters[0].len();
            let rows_length = parameter_length / column_length;
            assert_eq!(
                parameter_length % column_length,
                0,
                "flattened parameters are unaligned"
            );
            let statement = match op {
                Op::Insert => create_insert_sql(schema, table_name, rows_length),
                Op::Delete => create_delete_sql(schema, table_name, pk_indices, rows_length),
                _ => unreachable!(),
            };
            let statement = transaction.prepare(&statement).await?;
            for parameter in parameters {
                transaction.execute_raw(&statement, parameter).await?;
            }
        }
        if !remaining_parameter.is_empty() {
            let rows_length = remaining_parameter.len() / column_length;
            assert_eq!(
                remaining_parameter.len() % column_length,
                0,
                "flattened parameters are unaligned"
            );
            let statement = match op {
                Op::Insert => create_insert_sql(schema, table_name, rows_length),
                Op::Delete => create_delete_sql(schema, table_name, pk_indices, rows_length),
                _ => unreachable!(),
            };
            let statement = transaction.prepare(&statement).await?;
            transaction
                .execute_raw(&statement, remaining_parameter)
                .await?;
        }
        Ok(())
    }
}

#[async_trait]
impl LogSinker for PostgresSinkWriter {
    async fn consume_log_and_sink(mut self, log_reader: &mut impl SinkLogReader) -> Result<!> {
        loop {
            let (epoch, item) = log_reader.next_item().await?;
            match item {
                LogStoreReadItem::StreamChunk { chunk, chunk_id } => {
                    self.write_batch(chunk).await?;
                    log_reader.truncate(TruncateOffset::Chunk { epoch, chunk_id })?;
                }
                LogStoreReadItem::Barrier { .. } => {
                    log_reader.truncate(TruncateOffset::Barrier { epoch })?;
                }
                LogStoreReadItem::UpdateVnodeBitmap(_) => {}
            }
        }
    }
}

fn create_insert_sql(schema: &Schema, table_name: &str, number_of_rows: usize) -> String {
    let number_of_columns = schema.len();
    let columns: String = schema
        .fields()
        .iter()
        .map(|field| field.name.clone())
        .join(", ");
    let parameters: String = (0..number_of_rows)
        .map(|i| {
            let row_parameters = (0..number_of_columns)
                .map(|j| format!("${}", i * number_of_columns + j + 1))
                .join(", ");
            format!("({row_parameters})")
        })
        .collect_vec()
        .join(", ");
    format!("INSERT INTO {table_name} ({columns}) VALUES {parameters}")
}

fn create_delete_sql(
    schema: &Schema,
    table_name: &str,
    pk_indices: &[usize],
    number_of_rows: usize,
) -> String {
    let number_of_pk = pk_indices.len();
    let pk = {
        let pk_symbols = pk_indices
            .iter()
            .map(|pk_index| &schema.fields()[*pk_index].name)
            .join(", ");
        format!("({})", pk_symbols)
    };
    let parameters: String = (0..number_of_rows)
        .map(|i| {
            let row_parameters: String = (0..pk_indices.len())
                .map(|j| format!("${}", i * number_of_pk + j + 1))
                .join(", ");
            format!("({row_parameters})")
        })
        .collect_vec()
        .join(", ");
    format!("DELETE FROM {table_name} WHERE {pk} in ({parameters})")
}

#[cfg(test)]
mod tests {
    use std::fmt::Display;

    use expect_test::{expect, Expect};
    use risingwave_common::catalog::Field;
    use risingwave_common::types::DataType;

    use super::*;

    fn check(actual: impl Display, expect: Expect) {
        let actual = actual.to_string();
        expect.assert_eq(&actual);
    }

    #[test]
    fn test_create_insert_sql() {
        let schema = Schema::new(vec![
            Field {
                data_type: DataType::Int32,
                name: "a".to_owned(),
                sub_fields: vec![],
                type_name: "".to_owned(),
            },
            Field {
                data_type: DataType::Int32,
                name: "b".to_owned(),
                sub_fields: vec![],
                type_name: "".to_owned(),
            },
        ]);
        let table_name = "test_table";
        let sql = create_insert_sql(&schema, table_name, 3);
        check(
            sql,
            expect!["INSERT INTO test_table (a, b) VALUES ($1, $2), ($3, $4), ($5, $6)"],
        );
    }

    #[test]
    fn test_create_delete_sql() {
        let schema = Schema::new(vec![
            Field {
                data_type: DataType::Int32,
                name: "a".to_owned(),
                sub_fields: vec![],
                type_name: "".to_owned(),
            },
            Field {
                data_type: DataType::Int32,
                name: "b".to_owned(),
                sub_fields: vec![],
                type_name: "".to_owned(),
            },
        ]);
        let table_name = "test_table";
        let sql = create_delete_sql(&schema, table_name, &[1], 3);
        check(
            sql,
            expect!["DELETE FROM test_table WHERE (b) in (($1), ($2), ($3))"],
        );
        let table_name = "test_table";
        let sql = create_delete_sql(&schema, table_name, &[0, 1], 3);
        check(
            sql,
            expect!["DELETE FROM test_table WHERE (a, b) in (($1, $2), ($3, $4), ($5, $6))"],
        );
    }
}<|MERGE_RESOLUTION|>--- conflicted
+++ resolved
@@ -221,10 +221,9 @@
         Ok(())
     }
 
-<<<<<<< HEAD
     async fn new_log_sinker(
         &self,
-        writer_param: SinkWriterParam,
+        _writer_param: SinkWriterParam,
     ) -> Result<(Self::LogSinker, Option<u64>)> {
         Ok((
             PostgresSinkWriter::new(
@@ -233,20 +232,9 @@
                 self.pk_indices.clone(),
                 self.is_append_only,
             )
-            .await?
-            .into_log_sinker(SinkWriterMetrics::new(&writer_param)),
+            .await?,
             None,
         ))
-=======
-    async fn new_log_sinker(&self, _writer_param: SinkWriterParam) -> Result<Self::LogSinker> {
-        PostgresSinkWriter::new(
-            self.config.clone(),
-            self.schema.clone(),
-            self.pk_indices.clone(),
-            self.is_append_only,
-        )
-        .await
->>>>>>> 194f8bbf
     }
 }
 
