--- conflicted
+++ resolved
@@ -96,10 +96,7 @@
             }
             StreamingJob::Subscription(subscription) => {
                 subscription.created_at_epoch = created_at_epoch;
-<<<<<<< HEAD
-=======
                 subscription.created_at_cluster_version = created_at_cluster_version;
->>>>>>> 34d31aa6
             }
         }
     }
@@ -137,10 +134,7 @@
             }
             StreamingJob::Subscription(subscription) => {
                 subscription.initialized_at_epoch = initialized_at_epoch;
-<<<<<<< HEAD
-=======
                 subscription.initialized_at_cluster_version = initialized_at_cluster_version;
->>>>>>> 34d31aa6
             }
         }
     }
@@ -277,20 +271,6 @@
         }
     }
 
-    // <<<<<<< HEAD
-    //     pub fn properties(&self) -> HashMap<String, String> {
-    //         match self {
-    //             Self::MaterializedView(table) => table.properties.clone(),
-    //             Self::Sink(sink, _) => sink.properties.clone(),
-    //             Self::Table(_, table, ..) => table.properties.clone(),
-    //             Self::Index(_, index_table) => index_table.properties.clone(),
-    //             Self::Source(source) => source.with_properties.clone(),
-    //             Self::Subscription(subscription) => subscription.properties.clone(),
-    //         }
-    //     }
-
-    // =======
-    // >>>>>>> main
     /// Returns the [`TableVersionId`] if this job is `Table`.
     pub fn table_version_id(&self) -> Option<TableVersionId> {
         if let Self::Table(_, table, ..) = self {
