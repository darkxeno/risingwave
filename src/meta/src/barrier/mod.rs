--- conflicted
+++ resolved
@@ -623,8 +623,6 @@
                             );
                         }
                     };
-
-<<<<<<< HEAD
                     node.timer.unwrap().observe_duration();
                     node.notifiers
                         .into_iter()
@@ -638,14 +636,6 @@
                             self.is_build_actor.store(false, atomic::Ordering::SeqCst);
                         }
                     }
-=======
-                    // This RPC returns only if this worker node has collected this barrier.
-                    client
-                        .barrier_complete(request)
-                        .await
-                        .map(tonic::Response::<_>::into_inner)
-                        .map_err(RwError::from)
->>>>>>> d577da0c
                 }
                 let err_msg = err_msg.unwrap();
                 barrier_result_tx
