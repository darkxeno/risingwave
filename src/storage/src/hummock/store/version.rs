// Copyright 2022 Singularity Data
//
// Licensed under the Apache License, Version 2.0 (the "License");
// you may not use this file except in compliance with the License.
// You may obtain a copy of the License at
//
// http://www.apache.org/licenses/LICENSE-2.0
//
// Unless required by applicable law or agreed to in writing, software
// distributed under the License is distributed on an "AS IS" BASIS,
// WITHOUT WARRANTIES OR CONDITIONS OF ANY KIND, either express or implied.
// See the License for the specific language governing permissions and
// limitations under the License.

use std::collections::{HashSet, VecDeque};
use std::ops::Bound;

use itertools::Itertools;
use risingwave_common::catalog::TableId;
use risingwave_hummock_sdk::HummockEpoch;
use risingwave_pb::hummock::{HummockVersionDelta, SstableInfo};

use super::memtable::{ImmId, ImmutableMemtable};
use crate::hummock::local_version::pinned_version::PinnedVersion;
use crate::hummock::utils::{check_subset_preserve_order, filter_single_sst, range_overlap};

// TODO: use a custom data structure to allow in-place update instead of proto
// pub type CommittedVersion = HummockVersion;

pub type CommittedVersion = PinnedVersion;

/// Data not committed to Hummock. There are two types of staging data:
/// - Immutable memtable: data that has been written into local state store but not persisted.
/// - Uncommitted SST: data that has been uploaded to persistent storage but not committed to
///   hummock version.

#[derive(Clone, Debug)]
pub struct StagingSstableInfo {
<<<<<<< HEAD
=======
    // newer data comes first
>>>>>>> c293a5d3
    sstable_infos: Vec<SstableInfo>,
    /// Epochs whose data are included in the Sstable. The newer epoch comes first.
    /// The field must not be empty.
    epochs: Vec<HummockEpoch>,
    #[allow(dead_code)]
    imm_ids: Vec<ImmId>,
}

impl StagingSstableInfo {
    pub fn new(
        sstable_infos: Vec<SstableInfo>,
        epochs: Vec<HummockEpoch>,
        imm_ids: Vec<ImmId>,
    ) -> Self {
        // the epochs are sorted from higher epoch to lower epoch
        assert!(epochs.is_sorted_by(|epoch1, epoch2| epoch2.partial_cmp(epoch1)));
        Self {
            sstable_infos,
            epochs,
            imm_ids,
        }
    }

    pub fn sstable_infos(&self) -> &Vec<SstableInfo> {
        &self.sstable_infos
    }
}

#[derive(Clone)]
pub enum StagingData {
    // ImmMem(Arc<Memtable>),
    ImmMem(ImmutableMemtable),
    Sst(StagingSstableInfo),
}

pub enum VersionUpdate {
    /// a new staging data entry will be added.
    Staging(StagingData),
    CommittedDelta(HummockVersionDelta),
    CommittedSnapshot(CommittedVersion),
}

pub struct StagingVersion {
    // newer data comes first
    // Note: Currently, building imm and writing to staging version is not atomic, and therefore
    // imm of smaller batch id may be added later than one with greater batch id
    pub imm: VecDeque<ImmutableMemtable>,
    // newer data comes first
    pub sst: VecDeque<StagingSstableInfo>,
}

impl StagingVersion {
    pub fn prune_overlap<'a>(
        &'a self,
        epoch: HummockEpoch,
        table_id: TableId,
        key_range: &'a (Bound<Vec<u8>>, Bound<Vec<u8>>),
    ) -> (
        impl Iterator<Item = &ImmutableMemtable> + 'a,
        impl Iterator<Item = &SstableInfo> + 'a,
    ) {
        let overlapped_imms = self.imm.iter().filter(move |imm| {
            imm.epoch() <= epoch
                && range_overlap(key_range, imm.start_user_key(), imm.end_user_key())
        });

        let overlapped_ssts = self
            .sst
            .iter()
            .filter(move |staging_sst| {
                *staging_sst.epochs.last().expect("epochs not empty") <= epoch
            })
            .flat_map(move |staging_sst| {
<<<<<<< HEAD
=======
                // TODO: sstable info should be concat-able after each streaming table owns a read
                // version. May use concat sstable iter instead in some cases.
>>>>>>> c293a5d3
                staging_sst
                    .sstable_infos
                    .iter()
                    .filter(move |sstable| filter_single_sst(sstable, table_id, key_range))
            });
        (overlapped_imms, overlapped_ssts)
    }
}

/// A container of information required for reading from hummock.
pub struct HummockReadVersion {
    /// Local version for staging data.
    staging: StagingVersion,

    /// Remote version for committed data.
    committed: CommittedVersion,
}

impl HummockReadVersion {
    pub fn new(committed_version: CommittedVersion) -> Self {
        // before build `HummockReadVersion`, we need to get the a initial version which obtained
        // from meta. want this initialization after version is initialized (now with
        // notification), so add a assert condition to guarantee correct initialization order
        assert!(committed_version.is_valid());
        Self {
            staging: StagingVersion {
                imm: VecDeque::default(),
                sst: VecDeque::default(),
            },

            committed: committed_version,
        }
    }

    /// Updates the read version with `VersionUpdate`.
    /// A `OrderIdx` that can uniquely identify the newly added entry will be returned.
    pub fn update(&mut self, info: VersionUpdate) {
        match info {
            VersionUpdate::Staging(staging) => match staging {
                // TODO: add a check to ensure that the added batch id of added imm is greater than
                // the batch id of imm at the front
                StagingData::ImmMem(imm) => self.staging.imm.push_front(imm),
                StagingData::Sst(staging_sst) => {
                    // TODO: enable this stricter check after each streaming table owns a read
                    // version. assert!(self.staging.imm.len() >=
                    // staging_sst.imm_ids.len()); assert!(staging_sst
                    //     .imm_ids
                    //     .is_sorted_by(|batch_id1, batch_id2| batch_id2.partial_cmp(batch_id1)));
                    // assert!(
                    //     check_subset_preserve_order(
                    //         staging_sst.imm_ids.iter().cloned(),
                    //         self.staging.imm.iter().map(|imm| imm.batch_id()),
                    //     ),
                    //     "the imm id of staging sstable info not preserve the imm order. staging
                    // sst imm ids: {:?}, current imm ids: {:?}",
                    //     staging_sst.imm_ids.iter().collect_vec(),
                    //     self.staging.imm.iter().map(|imm| imm.batch_id()).collect_vec()
                    // );
                    // for clear_imm_id in staging_sst.imm_ids.iter().rev() {
                    //     let item = self.staging.imm.back().unwrap();
                    //     assert_eq!(*clear_imm_id, item.batch_id());
                    //     self.staging.imm.pop_back();
                    // }

                    debug_assert!(
                        check_subset_preserve_order(
                            staging_sst.imm_ids.iter().cloned().sorted(),
                            self.staging.imm.iter().map(|imm| imm.batch_id()).sorted()
                        ),
                        "the set of imm ids in the staging_sst {:?} is not a subset of current staging imms {:?}",
                        staging_sst.imm_ids.iter().cloned().sorted().collect_vec(),
                        self.staging.imm.iter().map(|imm| imm.batch_id()).sorted().collect_vec(),
                    );

                    let imm_id_set: HashSet<ImmId> =
                        HashSet::from_iter(staging_sst.imm_ids.iter().cloned());
                    self.staging
                        .imm
                        .retain(|imm| !imm_id_set.contains(&imm.batch_id()));

                    self.staging.sst.push_front(staging_sst);
                }
            },

            VersionUpdate::CommittedDelta(_) => {
                unimplemented!()
            }

            VersionUpdate::CommittedSnapshot(committed_version) => {
                let max_committed_epoch = committed_version.max_committed_epoch();
                self.committed = committed_version;

                {
                    // TODO: remove it when support update staging local_sst
                    self.staging
                        .imm
                        .retain(|imm| imm.epoch() > max_committed_epoch);
                    self.staging.sst.retain(|sst| {
                        sst.epochs.first().expect("epochs not empty") > &max_committed_epoch
                    });

                    // check epochs.last() > MCE
                    assert!(self.staging.sst.iter().all(|sst| {
                        sst.epochs.last().expect("epochs not empty") > &max_committed_epoch
                    }));
                }
            }
        }
    }

    pub fn staging(&self) -> &StagingVersion {
        &self.staging
    }

    pub fn committed(&self) -> &CommittedVersion {
        &self.committed
    }
}<|MERGE_RESOLUTION|>--- conflicted
+++ resolved
@@ -36,10 +36,7 @@
 
 #[derive(Clone, Debug)]
 pub struct StagingSstableInfo {
-<<<<<<< HEAD
-=======
     // newer data comes first
->>>>>>> c293a5d3
     sstable_infos: Vec<SstableInfo>,
     /// Epochs whose data are included in the Sstable. The newer epoch comes first.
     /// The field must not be empty.
@@ -113,11 +110,8 @@
                 *staging_sst.epochs.last().expect("epochs not empty") <= epoch
             })
             .flat_map(move |staging_sst| {
-<<<<<<< HEAD
-=======
                 // TODO: sstable info should be concat-able after each streaming table owns a read
                 // version. May use concat sstable iter instead in some cases.
->>>>>>> c293a5d3
                 staging_sst
                     .sstable_infos
                     .iter()
