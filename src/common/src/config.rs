--- conflicted
+++ resolved
@@ -702,14 +702,11 @@
     pub compactor_max_sst_size: u64,
     #[serde(default = "default::storage::enable_fast_compaction")]
     pub enable_fast_compaction: bool,
-<<<<<<< HEAD
     #[serde(default = "default::storage::enable_sst_vnode_bitmap")]
     pub enable_sst_vnode_bitmap: bool,
 
-=======
     #[serde(default = "default::storage::check_compaction_result")]
     pub check_compaction_result: bool,
->>>>>>> accec497
     #[serde(default = "default::storage::max_preload_io_retry_times")]
     pub max_preload_io_retry_times: usize,
     #[serde(default = "default::storage::compactor_fast_max_compact_delete_ratio")]
