--- conflicted
+++ resolved
@@ -604,19 +604,6 @@
 
     fn sync(&self, epoch: u64, is_checkpoint: bool) -> Self::SyncFuture<'_> {
         async move {
-<<<<<<< HEAD
-            self.seal_epoch(epoch, is_checkpoint);
-            if is_checkpoint {
-                self.await_sync_epoch(epoch).await
-            } else {
-                Ok(SyncResult::default())
-            }
-        }
-    }
-
-    fn await_sync_epoch(&self, epoch: u64) -> Self::AwaitSyncEpochFuture<'_> {
-        async move {
-=======
             if epoch == INVALID_EPOCH {
                 warn!("syncing invalid epoch");
                 return Ok(SyncResult {
@@ -624,7 +611,6 @@
                     uncommitted_ssts: vec![],
                 });
             }
->>>>>>> 8b9a7455
             let sync_result = self
                 .local_version_manager()
                 .await_sync_shared_buffer(epoch)
