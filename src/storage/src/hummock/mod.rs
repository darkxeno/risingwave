--- conflicted
+++ resolved
@@ -186,27 +186,7 @@
         ));
 
         let hummock_event_handler =
-            HummockEventHandler::new(event_rx, pinned_version.clone(), compactor_context.clone());
-
-        let local_version_manager = LocalVersionManager::new(
-<<<<<<< HEAD
-            pinned_version,
-            compactor_context,
-            hummock_event_handler.buffer_tracker().clone(),
-=======
-            pinned_version.clone(),
-            compactor_context.clone(),
-            buffer_tracker,
-            event_tx.clone(),
-        );
-
-        let hummock_event_handler = HummockEventHandler::new(
-            local_version_manager,
-            event_rx,
-            pinned_version,
-            compactor_context.clone(),
->>>>>>> 408643f3
-        );
+            HummockEventHandler::new(event_rx, pinned_version, compactor_context.clone());
 
         let read_version = hummock_event_handler.read_version();
 
