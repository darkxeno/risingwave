--- conflicted
+++ resolved
@@ -77,11 +77,8 @@
 
 [dev-dependencies]
 criterion = "0.4"
-<<<<<<< HEAD
 httpmock = "0.6.7"
-=======
 more-asserts = "0.3"
->>>>>>> 00451dc6
 rand = "0.8"
 tempfile = "3"
 twox-hash = "1"
