--- conflicted
+++ resolved
@@ -201,14 +201,9 @@
             ?current_pk_pos,
             is_finished = state.is_finished,
             snapshot_row_count = total_snapshot_row_count,
-<<<<<<< HEAD
-            chunk_size = self.chunk_size,
+            rate_limit = self.rate_limit_rps,
             "start cdc backfill. options: disable_backfill: {}, snapshot_barrier_interval: {}, snapshot_batch_size: {}",
             self.disable_backfill, self.snapshot_interval, self.snapshot_batch_size
-=======
-            rate_limit = self.rate_limit_rps,
-            "start cdc backfill"
->>>>>>> d5b5a9f9
         );
 
         // CDC Backfill Algorithm:
@@ -431,10 +426,6 @@
                                     break 'backfill_loop;
                                 }
                                 Some(chunk) => {
-<<<<<<< HEAD
-
-=======
->>>>>>> d5b5a9f9
                                     // Raise the current position.
                                     // As snapshot read streams are ordered by pk, so we can
                                     // just use the last row to update `current_pos`.
@@ -460,15 +451,10 @@
                 }
 
                 assert!(pending_barrier.is_some(), "pending_barrier must exist");
-<<<<<<< HEAD
-                // Here we have to ensure the snapshot stream is
-                // consumed at least once in the period of snapshot interval.
-=======
                 let pending_barrier = pending_barrier.unwrap();
 
                 // Here we have to ensure the snapshot stream is consumed at least once,
                 // since the barrier event can kick in anytime.
->>>>>>> d5b5a9f9
                 // Otherwise, the result set of the new snapshot stream may become empty.
                 // It maybe a cancellation bug of the mysql driver.
                 let (_, mut snapshot_stream) = backfill_stream.into_inner();
@@ -487,24 +473,13 @@
                             // End of the snapshot read stream.
                             // Consume the buffered upstream chunk without filtering by `binlog_low`.
                             for chunk in upstream_chunk_buffer.drain(..) {
-<<<<<<< HEAD
-                                yield Message::Chunk(mapping_chunk(
-                                    chunk,
-                                    &self.output_indices,
-                                ));
-=======
                                 yield Message::Chunk(mapping_chunk(chunk, &self.output_indices));
->>>>>>> d5b5a9f9
                             }
 
                             // mark backfill has finished
                             state_impl
                                 .mutate_state(
-<<<<<<< HEAD
-                                    current_pk_pos,
-=======
                                     current_pk_pos.clone(),
->>>>>>> d5b5a9f9
                                     last_binlog_offset.clone(),
                                     total_snapshot_row_count,
                                     true,
@@ -512,14 +487,8 @@
                                 .await?;
 
                             // commit state because we have received a barrier message
-<<<<<<< HEAD
-                            let barrier = pending_barrier.unwrap();
-                            state_impl.commit_state(barrier.epoch).await?;
-                            yield Message::Barrier(barrier);
-=======
                             state_impl.commit_state(pending_barrier.epoch).await?;
                             yield Message::Barrier(pending_barrier);
->>>>>>> d5b5a9f9
                             // end of backfill loop, since backfill has finished
                             break 'backfill_loop;
                         }
