// Copyright 2024 RisingWave Labs
//
// Licensed under the Apache License, Version 2.0 (the "License");
// you may not use this file except in compliance with the License.
// You may obtain a copy of the License at
//
//     http://www.apache.org/licenses/LICENSE-2.0
//
// Unless required by applicable law or agreed to in writing, software
// distributed under the License is distributed on an "AS IS" BASIS,
// WITHOUT WARRANTIES OR CONDITIONS OF ANY KIND, either express or implied.
// See the License for the specific language governing permissions and
// limitations under the License.

use std::collections::{BTreeMap, HashMap, HashSet};

use risingwave_common::catalog::TableId;
use risingwave_hummock_sdk::compaction_group::hummock_version_ext::split_sst;
use risingwave_hummock_sdk::compaction_group::StaticCompactionGroupId;
use risingwave_hummock_sdk::table_stats::{
    add_prost_table_stats_map, purge_prost_table_stats, to_prost_table_stats_map, PbTableStatsMap,
};
use risingwave_hummock_sdk::table_watermark::TableWatermarks;
use risingwave_hummock_sdk::version::HummockVersionStateTableInfo;
use risingwave_hummock_sdk::{
    CompactionGroupId, HummockContextId, HummockEpoch, HummockSstableObjectId, LocalSstableInfo,
};
use risingwave_pb::hummock::compact_task::{self};
<<<<<<< HEAD
use risingwave_pb::hummock::group_delta::DeltaType;
use risingwave_pb::hummock::hummock_version_delta::{ChangeLogDelta, GroupDeltas};
use risingwave_pb::hummock::{
    CompatibilityVersion, GroupConstruct, GroupDelta, HummockSnapshot, IntraLevelDelta,
};
=======
use risingwave_pb::hummock::hummock_version_delta::ChangeLogDelta;
use risingwave_pb::hummock::{HummockSnapshot, SstableInfo};
>>>>>>> 0d15d6c5

use crate::hummock::error::Result;
use crate::hummock::manager::transaction::{
    HummockVersionStatsTransaction, HummockVersionTransaction,
};
use crate::hummock::manager::versioning::Versioning;
use crate::hummock::metrics_utils::{
    get_or_create_local_table_stat, trigger_local_table_stat, trigger_sst_stat,
};
use crate::hummock::sequence::{next_compaction_group_id, next_sstable_object_id};
use crate::hummock::{commit_multi_var, start_measure_real_process_timer, HummockManager};

#[derive(Debug, Clone)]
pub struct NewTableFragmentInfo {
    pub table_id: TableId,
    pub mv_table_id: Option<TableId>,
    pub internal_table_ids: Vec<TableId>,
}

pub struct CommitEpochInfo {
    pub sstables: Vec<LocalSstableInfo>,
    pub new_table_watermarks: HashMap<TableId, TableWatermarks>,
    pub sst_to_context: HashMap<HummockSstableObjectId, HummockContextId>,
    pub new_table_fragment_info: Option<NewTableFragmentInfo>,
    pub change_log_delta: HashMap<TableId, ChangeLogDelta>,
    pub table_committed_epoch: BTreeMap<HummockEpoch, HashSet<TableId>>,
    pub max_committed_epoch: HummockEpoch,
}

impl CommitEpochInfo {
    pub fn new(
        sstables: Vec<LocalSstableInfo>,
        new_table_watermarks: HashMap<TableId, TableWatermarks>,
        sst_to_context: HashMap<HummockSstableObjectId, HummockContextId>,
        new_table_fragment_info: Option<NewTableFragmentInfo>,
        change_log_delta: HashMap<TableId, ChangeLogDelta>,
        table_committed_epoch: BTreeMap<HummockEpoch, HashSet<TableId>>,
        max_committed_epoch: HummockEpoch,
    ) -> Self {
        Self {
            sstables,
            new_table_watermarks,
            sst_to_context,
            new_table_fragment_info,
            change_log_delta,
            table_committed_epoch,
            max_committed_epoch,
        }
    }
}

impl HummockManager {
    #[cfg(any(test, feature = "test"))]
    pub async fn commit_epoch_for_test(
        &self,
        epoch: HummockEpoch,
        sstables: Vec<impl Into<LocalSstableInfo>>,
        sst_to_context: HashMap<HummockSstableObjectId, HummockContextId>,
    ) -> Result<()> {
        let tables = self
            .versioning
            .read()
            .await
            .current_version
            .state_table_info
            .info()
            .keys()
            .cloned()
            .collect();
        let info = CommitEpochInfo::new(
            sstables.into_iter().map(Into::into).collect(),
            HashMap::new(),
            sst_to_context,
            None,
            HashMap::new(),
            BTreeMap::from_iter([(epoch, tables)]),
            epoch,
        );
        self.commit_epoch(info).await?;
        Ok(())
    }

    /// Caller should ensure `epoch` > `max_committed_epoch`
    pub async fn commit_epoch(
        &self,
        commit_info: CommitEpochInfo,
    ) -> Result<Option<HummockSnapshot>> {
        let CommitEpochInfo {
            mut sstables,
            new_table_watermarks,
            sst_to_context,
            new_table_fragment_info,
            change_log_delta,
            table_committed_epoch,
            max_committed_epoch: epoch,
        } = commit_info;
        let mut versioning_guard = self.versioning.write().await;
        let _timer = start_measure_real_process_timer!(self, "commit_epoch");
        // Prevent commit new epochs if this flag is set
        if versioning_guard.disable_commit_epochs {
            return Ok(None);
        }

        let versioning: &mut Versioning = &mut versioning_guard;
        self.commit_epoch_sanity_check(
            epoch,
            &sstables,
            &sst_to_context,
            &versioning.current_version,
        )
        .await?;

        // Consume and aggregate table stats.
        let mut table_stats_change = PbTableStatsMap::default();
        for s in &mut sstables {
            add_prost_table_stats_map(
                &mut table_stats_change,
                &to_prost_table_stats_map(std::mem::take(&mut s.table_stats)),
            );
        }

        let mut version = HummockVersionTransaction::new(
            &mut versioning.current_version,
            &mut versioning.hummock_version_deltas,
            self.env.notification_manager(),
            &self.metrics,
        );

        let state_table_info = &version.latest_version().state_table_info;
        let mut table_compaction_group_mapping = state_table_info.build_table_compaction_group_id();

        let mut new_table_ids = HashMap::new();
        // Add new table
        if let Some(new_fragment_table_info) = new_table_fragment_info {
            if !new_fragment_table_info.internal_table_ids.is_empty() {
<<<<<<< HEAD
                for table_id in &new_fragment_table_info.internal_table_ids {
                    let new_compaction_group_id = next_compaction_group_id(&self.env).await?;

                    let config = self
                        .compaction_group_manager
                        .write()
                        .await
                        .get_or_insert_compaction_group_config(new_compaction_group_id)
                        .await?;

                    new_version_delta.group_deltas.insert(
                        new_compaction_group_id,
                        GroupDeltas {
                            group_deltas: vec![GroupDelta {
                                delta_type: Some(DeltaType::GroupConstruct(GroupConstruct {
                                    group_config: Some(config.compaction_config.as_ref().clone()),
                                    group_id: new_compaction_group_id,
                                    table_ids: vec![table_id.table_id],
                                    version: CompatibilityVersion::NoTrivialSplit as i32,
                                    ..Default::default()
                                })),
                            }],
                        },
                    );

                    table_compaction_group_mapping.insert(*table_id, new_compaction_group_id);
                }
            }

            if let Some(table_id) = new_fragment_table_info.mv_table_id {
                let new_compaction_group_id = next_compaction_group_id(&self.env).await?;

                let config = self
                    .compaction_group_manager
                    .write()
                    .await
                    .get_or_insert_compaction_group_config(new_compaction_group_id)
                    .await?;

                new_version_delta.group_deltas.insert(
                    new_compaction_group_id,
                    GroupDeltas {
                        group_deltas: vec![GroupDelta {
                            delta_type: Some(DeltaType::GroupConstruct(GroupConstruct {
                                group_config: Some(config.compaction_config.as_ref().clone()),
                                group_id: new_compaction_group_id,
                                table_ids: vec![table_id.table_id],
                                version: CompatibilityVersion::NoTrivialSplit as i32,
                                ..Default::default()
                            })),
                        }],
                    },
                );

                table_compaction_group_mapping.insert(table_id, new_compaction_group_id);
            }
        }

        let mut incorrect_ssts = vec![];
        let mut new_sst_id_number = 0;
        for ExtendedSstableInfo {
            compaction_group_id,
            sst_info: sst,
            ..
        } in &mut sstables
        {
            let is_sst_belong_to_group_declared = match new_version_delta
                .latest_version()
                .levels
                .get(compaction_group_id)
            {
                Some(compaction_group) => sst
                    .table_ids
                    .iter()
                    .all(|t| compaction_group.member_table_ids.contains(t)),
                None => false,
            };
            if !is_sst_belong_to_group_declared {
                let mut group_table_ids: BTreeMap<_, Vec<u32>> = BTreeMap::new();
                for table_id in sst.get_table_ids() {
                    match table_compaction_group_mapping.get(&TableId::new(*table_id)) {
                        Some(compaction_group_id) => {
                            group_table_ids
                                .entry(*compaction_group_id)
                                .or_default()
                                .push(*table_id);
                        }
                        None => {
                            tracing::warn!(
                                "table {} in SST {} doesn't belong to any compaction group",
                                table_id,
                                sst.get_object_id(),
                            );
                        }
                    }
                }
                let is_trivial_adjust = group_table_ids.len() == 1
                    && group_table_ids.first_key_value().unwrap().1.len()
                        == sst.get_table_ids().len();
                if is_trivial_adjust {
                    *compaction_group_id = *group_table_ids.first_key_value().unwrap().0;
                    // is_sst_belong_to_group_declared = true;
                } else {
                    new_sst_id_number += group_table_ids.len();
                    incorrect_ssts.push((std::mem::take(sst), group_table_ids));
                    *compaction_group_id =
                        StaticCompactionGroupId::NewCompactionGroup as CompactionGroupId;
                }
            }
        }
        let mut new_sst_id = next_sstable_object_id(&self.env, new_sst_id_number).await?;
        let original_sstables = std::mem::take(&mut sstables);
        sstables.reserve_exact(original_sstables.len() - incorrect_ssts.len() + new_sst_id_number);
        let mut incorrect_ssts = incorrect_ssts.into_iter();
        for original_sstable in original_sstables {
            if original_sstable.compaction_group_id
                == StaticCompactionGroupId::NewCompactionGroup as CompactionGroupId
            {
                let (sst, group_table_ids) = incorrect_ssts.next().unwrap();
                let mut branch_groups = HashMap::new();
                for (group_id, _match_ids) in group_table_ids {
                    let mut branch_sst = sst.clone();
                    branch_sst.sst_id = new_sst_id;
                    sstables.push(ExtendedSstableInfo::with_compaction_group(
                        group_id, branch_sst,
                    ));
                    branch_groups.insert(group_id, new_sst_id);
                    new_sst_id += 1;
                }
            } else {
                sstables.push(original_sstable);
=======
                on_handle_add_new_table(
                    state_table_info,
                    &new_fragment_table_info.internal_table_ids,
                    StaticCompactionGroupId::StateDefault as u64,
                    &mut table_compaction_group_mapping,
                    &mut new_table_ids,
                )?;
            }

            if let Some(mv_table_id) = new_fragment_table_info.mv_table_id {
                on_handle_add_new_table(
                    state_table_info,
                    &vec![mv_table_id],
                    StaticCompactionGroupId::MaterializedView as u64,
                    &mut table_compaction_group_mapping,
                    &mut new_table_ids,
                )?;
>>>>>>> 0d15d6c5
            }
        }

        let mut modified_compaction_groups = vec![];
        let commit_sstables = self
            .correct_commit_ssts(sstables, &table_compaction_group_mapping)
            .await?;

        version.pre_commit_sst(
            epoch,
            commit_sstables,
            new_table_ids,
            &mut modified_compaction_groups,
            new_table_watermarks,
            change_log_delta,
        );

        // TODO: remove the sanity check when supporting partial checkpoint
        assert_eq!(1, table_committed_epoch.len());
        assert_eq!(
            table_committed_epoch.iter().next().expect("non-empty"),
            (
                &epoch,
                &version
                    .latest_version()
                    .state_table_info
                    .info()
                    .keys()
                    .cloned()
                    .collect()
            )
        );

        // Apply stats changes.
        let mut version_stats = HummockVersionStatsTransaction::new(
            &mut versioning.version_stats,
            self.env.notification_manager(),
        );
        add_prost_table_stats_map(&mut version_stats.table_stats, &table_stats_change);
        if purge_prost_table_stats(&mut version_stats.table_stats, version.latest_version()) {
            self.metrics.version_stats.reset();
            versioning.local_metrics.clear();
        }

        trigger_local_table_stat(
            &self.metrics,
            &mut versioning.local_metrics,
            &version_stats,
            &table_stats_change,
        );
        for (table_id, stats) in &table_stats_change {
            if stats.total_key_size == 0
                && stats.total_value_size == 0
                && stats.total_key_count == 0
            {
                continue;
            }
            let stats_value = std::cmp::max(0, stats.total_key_size + stats.total_value_size);
            let table_metrics = get_or_create_local_table_stat(
                &self.metrics,
                *table_id,
                &mut versioning.local_metrics,
            );
            table_metrics.inc_write_throughput(stats_value as u64);
        }

        commit_multi_var!(self.meta_store_ref(), version, version_stats)?;

        let snapshot = HummockSnapshot {
            committed_epoch: epoch,
            current_epoch: epoch,
        };
        let prev_snapshot = self.latest_snapshot.swap(snapshot.clone().into());
        assert!(prev_snapshot.committed_epoch < epoch);
        assert!(prev_snapshot.current_epoch < epoch);

        for compaction_group_id in &modified_compaction_groups {
            trigger_sst_stat(
                &self.metrics,
                None,
                &versioning.current_version,
                *compaction_group_id,
            );
        }

        drop(versioning_guard);
        tracing::trace!("new committed epoch {}", epoch);

        // Don't trigger compactions if we enable deterministic compaction
        if !self.env.opts.compaction_deterministic_test {
            // commit_epoch may contains SSTs from any compaction group
            for id in &modified_compaction_groups {
                self.try_send_compaction_request(*id, compact_task::TaskType::Dynamic);
            }
            if !table_stats_change.is_empty() {
                self.collect_table_write_throughput(table_stats_change);
            }
        }
        if !modified_compaction_groups.is_empty() {
            self.try_update_write_limits(&modified_compaction_groups)
                .await;
        }
        #[cfg(test)]
        {
            self.check_state_consistency().await;
        }
        Ok(Some(snapshot))
    }

    fn collect_table_write_throughput(&self, table_stats: PbTableStatsMap) {
        let mut table_infos = self.history_table_throughput.write();
        for (table_id, stat) in table_stats {
            let throughput = (stat.total_value_size + stat.total_key_size) as u64;
            let entry = table_infos.entry(table_id).or_default();
            entry.push_back(throughput);
            if entry.len() > self.env.opts.table_info_statistic_history_times {
                entry.pop_front();
            }
        }
    }

    async fn correct_commit_ssts(
        &self,
        sstables: Vec<LocalSstableInfo>,
        table_compaction_group_mapping: &HashMap<TableId, CompactionGroupId>,
    ) -> Result<BTreeMap<u64, Vec<SstableInfo>>> {
        let mut new_sst_id_number = 0;
        let mut sst_to_cg_vec = Vec::with_capacity(sstables.len());
        for commit_sst in sstables {
            let mut group_table_ids: BTreeMap<u64, Vec<u32>> = BTreeMap::new();
            for table_id in commit_sst.sst_info.get_table_ids() {
                match table_compaction_group_mapping.get(&TableId::new(*table_id)) {
                    Some(cg_id_from_meta) => {
                        group_table_ids
                            .entry(*cg_id_from_meta)
                            .or_default()
                            .push(*table_id);
                    }
                    None => {
                        tracing::warn!(
                            "table {} in SST {} doesn't belong to any compaction group",
                            table_id,
                            commit_sst.sst_info.get_object_id(),
                        );
                    }
                }
            }

            new_sst_id_number += group_table_ids.len();
            sst_to_cg_vec.push((commit_sst, group_table_ids));
        }

        // Generate new SST IDs for each compaction group
        // `next_sstable_object_id` will update the global SST ID and reserve the new SST IDs
        // So we need to get the new SST ID first and then split the SSTs
        let mut new_sst_id = next_sstable_object_id(&self.env, new_sst_id_number).await?;
        let mut commit_sstables: BTreeMap<u64, Vec<SstableInfo>> = BTreeMap::new();

        for (mut sst, group_table_ids) in sst_to_cg_vec {
            for (group_id, _match_ids) in group_table_ids {
                let branch_sst = split_sst(&mut sst.sst_info, &mut new_sst_id);
                commit_sstables
                    .entry(group_id)
                    .or_default()
                    .push(branch_sst);
            }
        }

        Ok(commit_sstables)
    }
}

fn on_handle_add_new_table(
    state_table_info: &HummockVersionStateTableInfo,
    table_ids: &Vec<TableId>,
    compaction_group_id: CompactionGroupId,
    table_compaction_group_mapping: &mut HashMap<TableId, CompactionGroupId>,
    new_table_ids: &mut HashMap<TableId, CompactionGroupId>,
) -> Result<()> {
    if table_ids.is_empty() {
        return Err(Error::CompactionGroup("empty table ids".to_string()));
    }

    for table_id in table_ids {
        if let Some(info) = state_table_info.info().get(table_id) {
            return Err(Error::CompactionGroup(format!(
                "table {} already exist {:?}",
                table_id.table_id, info,
            )));
        }
        table_compaction_group_mapping.insert(*table_id, compaction_group_id);
        new_table_ids.insert(*table_id, compaction_group_id);
    }

    Ok(())
}<|MERGE_RESOLUTION|>--- conflicted
+++ resolved
@@ -26,18 +26,10 @@
     CompactionGroupId, HummockContextId, HummockEpoch, HummockSstableObjectId, LocalSstableInfo,
 };
 use risingwave_pb::hummock::compact_task::{self};
-<<<<<<< HEAD
-use risingwave_pb::hummock::group_delta::DeltaType;
-use risingwave_pb::hummock::hummock_version_delta::{ChangeLogDelta, GroupDeltas};
-use risingwave_pb::hummock::{
-    CompatibilityVersion, GroupConstruct, GroupDelta, HummockSnapshot, IntraLevelDelta,
-};
-=======
 use risingwave_pb::hummock::hummock_version_delta::ChangeLogDelta;
 use risingwave_pb::hummock::{HummockSnapshot, SstableInfo};
->>>>>>> 0d15d6c5
-
-use crate::hummock::error::Result;
+
+use crate::hummock::error::{Error, Result};
 use crate::hummock::manager::transaction::{
     HummockVersionStatsTransaction, HummockVersionTransaction,
 };
@@ -45,7 +37,7 @@
 use crate::hummock::metrics_utils::{
     get_or_create_local_table_stat, trigger_local_table_stat, trigger_sst_stat,
 };
-use crate::hummock::sequence::{next_compaction_group_id, next_sstable_object_id};
+use crate::hummock::sequence::next_sstable_object_id;
 use crate::hummock::{commit_multi_var, start_measure_real_process_timer, HummockManager};
 
 #[derive(Debug, Clone)]
@@ -171,139 +163,6 @@
         // Add new table
         if let Some(new_fragment_table_info) = new_table_fragment_info {
             if !new_fragment_table_info.internal_table_ids.is_empty() {
-<<<<<<< HEAD
-                for table_id in &new_fragment_table_info.internal_table_ids {
-                    let new_compaction_group_id = next_compaction_group_id(&self.env).await?;
-
-                    let config = self
-                        .compaction_group_manager
-                        .write()
-                        .await
-                        .get_or_insert_compaction_group_config(new_compaction_group_id)
-                        .await?;
-
-                    new_version_delta.group_deltas.insert(
-                        new_compaction_group_id,
-                        GroupDeltas {
-                            group_deltas: vec![GroupDelta {
-                                delta_type: Some(DeltaType::GroupConstruct(GroupConstruct {
-                                    group_config: Some(config.compaction_config.as_ref().clone()),
-                                    group_id: new_compaction_group_id,
-                                    table_ids: vec![table_id.table_id],
-                                    version: CompatibilityVersion::NoTrivialSplit as i32,
-                                    ..Default::default()
-                                })),
-                            }],
-                        },
-                    );
-
-                    table_compaction_group_mapping.insert(*table_id, new_compaction_group_id);
-                }
-            }
-
-            if let Some(table_id) = new_fragment_table_info.mv_table_id {
-                let new_compaction_group_id = next_compaction_group_id(&self.env).await?;
-
-                let config = self
-                    .compaction_group_manager
-                    .write()
-                    .await
-                    .get_or_insert_compaction_group_config(new_compaction_group_id)
-                    .await?;
-
-                new_version_delta.group_deltas.insert(
-                    new_compaction_group_id,
-                    GroupDeltas {
-                        group_deltas: vec![GroupDelta {
-                            delta_type: Some(DeltaType::GroupConstruct(GroupConstruct {
-                                group_config: Some(config.compaction_config.as_ref().clone()),
-                                group_id: new_compaction_group_id,
-                                table_ids: vec![table_id.table_id],
-                                version: CompatibilityVersion::NoTrivialSplit as i32,
-                                ..Default::default()
-                            })),
-                        }],
-                    },
-                );
-
-                table_compaction_group_mapping.insert(table_id, new_compaction_group_id);
-            }
-        }
-
-        let mut incorrect_ssts = vec![];
-        let mut new_sst_id_number = 0;
-        for ExtendedSstableInfo {
-            compaction_group_id,
-            sst_info: sst,
-            ..
-        } in &mut sstables
-        {
-            let is_sst_belong_to_group_declared = match new_version_delta
-                .latest_version()
-                .levels
-                .get(compaction_group_id)
-            {
-                Some(compaction_group) => sst
-                    .table_ids
-                    .iter()
-                    .all(|t| compaction_group.member_table_ids.contains(t)),
-                None => false,
-            };
-            if !is_sst_belong_to_group_declared {
-                let mut group_table_ids: BTreeMap<_, Vec<u32>> = BTreeMap::new();
-                for table_id in sst.get_table_ids() {
-                    match table_compaction_group_mapping.get(&TableId::new(*table_id)) {
-                        Some(compaction_group_id) => {
-                            group_table_ids
-                                .entry(*compaction_group_id)
-                                .or_default()
-                                .push(*table_id);
-                        }
-                        None => {
-                            tracing::warn!(
-                                "table {} in SST {} doesn't belong to any compaction group",
-                                table_id,
-                                sst.get_object_id(),
-                            );
-                        }
-                    }
-                }
-                let is_trivial_adjust = group_table_ids.len() == 1
-                    && group_table_ids.first_key_value().unwrap().1.len()
-                        == sst.get_table_ids().len();
-                if is_trivial_adjust {
-                    *compaction_group_id = *group_table_ids.first_key_value().unwrap().0;
-                    // is_sst_belong_to_group_declared = true;
-                } else {
-                    new_sst_id_number += group_table_ids.len();
-                    incorrect_ssts.push((std::mem::take(sst), group_table_ids));
-                    *compaction_group_id =
-                        StaticCompactionGroupId::NewCompactionGroup as CompactionGroupId;
-                }
-            }
-        }
-        let mut new_sst_id = next_sstable_object_id(&self.env, new_sst_id_number).await?;
-        let original_sstables = std::mem::take(&mut sstables);
-        sstables.reserve_exact(original_sstables.len() - incorrect_ssts.len() + new_sst_id_number);
-        let mut incorrect_ssts = incorrect_ssts.into_iter();
-        for original_sstable in original_sstables {
-            if original_sstable.compaction_group_id
-                == StaticCompactionGroupId::NewCompactionGroup as CompactionGroupId
-            {
-                let (sst, group_table_ids) = incorrect_ssts.next().unwrap();
-                let mut branch_groups = HashMap::new();
-                for (group_id, _match_ids) in group_table_ids {
-                    let mut branch_sst = sst.clone();
-                    branch_sst.sst_id = new_sst_id;
-                    sstables.push(ExtendedSstableInfo::with_compaction_group(
-                        group_id, branch_sst,
-                    ));
-                    branch_groups.insert(group_id, new_sst_id);
-                    new_sst_id += 1;
-                }
-            } else {
-                sstables.push(original_sstable);
-=======
                 on_handle_add_new_table(
                     state_table_info,
                     &new_fragment_table_info.internal_table_ids,
@@ -321,7 +180,6 @@
                     &mut table_compaction_group_mapping,
                     &mut new_table_ids,
                 )?;
->>>>>>> 0d15d6c5
             }
         }
 
