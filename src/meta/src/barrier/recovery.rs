--- conflicted
+++ resolved
@@ -397,17 +397,12 @@
                         tracing::Span::current(), // recovery span
                     ));
 
-<<<<<<< HEAD
                     let mut node_to_collect = control_stream_manager.inject_command_ctx_barrier(
                         &command_ctx,
-                        &graph_info,
-                        Some(&graph_info),
+                        &info,
+                        Some(&info),
                         HashMap::new(),
                     )?;
-=======
-                    let mut node_to_collect =
-                        control_stream_manager.inject_barrier(&command_ctx, &info, Some(&info))?;
->>>>>>> 5c5dcca6
                     while !node_to_collect.is_empty() {
                         let (worker_id, result) = control_stream_manager
                             .next_complete_barrier_response()
