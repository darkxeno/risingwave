--- conflicted
+++ resolved
@@ -1051,8 +1051,6 @@
         Ok(resp.branched_objects)
     }
 
-<<<<<<< HEAD
-=======
     pub async fn list_active_write_limit(&self) -> Result<HashMap<u64, WriteLimit>> {
         let req = ListActiveWriteLimitRequest {};
         let resp = self.inner.list_active_write_limit(req).await?;
@@ -1065,7 +1063,6 @@
         Ok(resp.configs)
     }
 
->>>>>>> 467ba4b0
     pub async fn delete_worker_node(&self, worker: HostAddress) -> Result<()> {
         let _resp = self
             .inner
@@ -1733,11 +1730,8 @@
             ,{ hummock_client, rise_ctl_list_compaction_status, RiseCtlListCompactionStatusRequest, RiseCtlListCompactionStatusResponse }
             ,{ hummock_client, subscribe_compaction_event, impl tonic::IntoStreamingRequest<Message = SubscribeCompactionEventRequest>, Streaming<SubscribeCompactionEventResponse> }
             ,{ hummock_client, list_branched_object, ListBranchedObjectRequest, ListBranchedObjectResponse }
-<<<<<<< HEAD
-=======
             ,{ hummock_client, list_active_write_limit, ListActiveWriteLimitRequest, ListActiveWriteLimitResponse }
             ,{ hummock_client, list_hummock_meta_config, ListHummockMetaConfigRequest, ListHummockMetaConfigResponse }
->>>>>>> 467ba4b0
             ,{ user_client, create_user, CreateUserRequest, CreateUserResponse }
             ,{ user_client, update_user, UpdateUserRequest, UpdateUserResponse }
             ,{ user_client, drop_user, DropUserRequest, DropUserResponse }
