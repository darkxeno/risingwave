--- conflicted
+++ resolved
@@ -407,12 +407,8 @@
 
         self.worker_nodes
             .values()
-<<<<<<< HEAD
             .filter(|worker| available_worker_ids.contains(&(worker.id as WorkerId)))
-            .map(|worker| worker.parallelism())
-=======
             .map(|worker| worker.compute_node_parallelism())
->>>>>>> eca573d7
             .sum()
     }
 
