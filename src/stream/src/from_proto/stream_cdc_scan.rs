--- conflicted
+++ resolved
@@ -96,17 +96,10 @@
             None,
             params.executor_stats,
             state_table,
-<<<<<<< HEAD
-            backfill_chunk_size,
+            node.rate_limit,
             options.disable_backfill,
             options.snapshot_barrier_interval,
             options.snapshot_batch_size,
-=======
-            node.rate_limit,
-            disable_backfill,
-            1,
-            1000,
->>>>>>> d5b5a9f9
         );
         Ok((params.info, exec).into())
     }
