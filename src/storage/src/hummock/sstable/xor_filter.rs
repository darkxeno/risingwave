// Copyright 2024 RisingWave Labs
//
// Licensed under the Apache License, Version 2.0 (the "License");
// you may not use this file except in compliance with the License.
// You may obtain a copy of the License at
//
//     http://www.apache.org/licenses/LICENSE-2.0
//
// Unless required by applicable law or agreed to in writing, software
// distributed under the License is distributed on an "AS IS" BASIS,
// WITHOUT WARRANTIES OR CONDITIONS OF ANY KIND, either express or implied.
// See the License for the specific language governing permissions and
// limitations under the License.

use std::cmp::Ordering;
use std::ops::Bound;
use std::sync::Arc;

use bytes::{Buf, BufMut};
use itertools::Itertools;
use risingwave_common::must_match;
use risingwave_hummock_sdk::key::{FullKey, UserKeyRangeRef};
use xorf::{Filter, Xor16, Xor8};

use super::{FilterBuilder, Sstable};
use crate::hummock::{BlockMeta, MemoryLimiter};

const FOOTER_XOR8: u8 = 254;
const FOOTER_XOR16: u8 = 255;
const FOOTER_BLOCKED_XOR16: u8 = 253;
const MAX_KV_COUNT_FOR_XOR16: usize = 256 * 1024;

pub struct Xor16FilterBuilder {
    key_hash_entries: Vec<u64>,
}

pub struct Xor8FilterBuilder {
    key_hash_entries: Vec<u64>,
}

impl Xor8FilterBuilder {
    pub fn new(capacity: usize) -> Self {
        let key_hash_entries = if capacity > 0 {
            Vec::with_capacity(capacity)
        } else {
            vec![]
        };
        Self { key_hash_entries }
    }
}

impl Xor16FilterBuilder {
    pub fn new(capacity: usize) -> Self {
        let key_hash_entries = if capacity > 0 {
            Vec::with_capacity(capacity)
        } else {
            vec![]
        };
        Self { key_hash_entries }
    }

    fn build_from_xor16(xor_filter: &Xor16) -> Vec<u8> {
        let mut buf = Vec::with_capacity(8 + 4 + xor_filter.fingerprints.len() * 2 + 1);
        buf.put_u64_le(xor_filter.seed);
        buf.put_u32_le(xor_filter.block_length as u32);
        xor_filter
            .fingerprints
            .iter()
            .for_each(|x| buf.put_u16_le(*x));
        // We add an extra byte so we can distinguish bloom filter and xor filter by the last
        // byte(255 indicates a xor16 filter, 254 indicates a xor8 filter and others indicate a
        // bloom filter).
        buf.put_u8(FOOTER_XOR16);
        buf
    }
}

impl FilterBuilder for Xor16FilterBuilder {
    fn add_key(&mut self, key: &[u8], table_id: u32) {
        self.key_hash_entries
            .push(Sstable::hash_for_bloom_filter(key, table_id));
    }

    fn approximate_len(&self) -> usize {
        self.key_hash_entries.len() * 4
    }

    fn finish(&mut self, memory_limiter: Option<Arc<MemoryLimiter>>) -> Vec<u8> {
        self.key_hash_entries.sort();
        self.key_hash_entries.dedup();

        let _memory_tracker = memory_limiter.as_ref().map(|memory_limit| {
            memory_limit.must_require_memory(self.approximate_building_memory() as u64)
        });

        let xor_filter = Xor16::from(&self.key_hash_entries);
        self.key_hash_entries.clear();
        Self::build_from_xor16(&xor_filter)
    }

    fn create(_fpr: f64, capacity: usize) -> Self {
        Xor16FilterBuilder::new(capacity)
    }

    fn approximate_building_memory(&self) -> usize {
        // related to https://github.com/ayazhafiz/xorf/blob/master/src/xor16.rs
        const XOR_MEMORY_PROPORTION: usize = 123;
        self.key_hash_entries.len() * XOR_MEMORY_PROPORTION
    }
}

impl FilterBuilder for Xor8FilterBuilder {
    fn add_key(&mut self, key: &[u8], table_id: u32) {
        self.key_hash_entries
            .push(Sstable::hash_for_bloom_filter(key, table_id));
    }

    fn finish(&mut self, memory_limiter: Option<Arc<MemoryLimiter>>) -> Vec<u8> {
        self.key_hash_entries.sort();
        self.key_hash_entries.dedup();

        let _memory_tracker = memory_limiter.as_ref().map(|memory_limit| {
            memory_limit.must_require_memory(self.approximate_building_memory() as u64)
        });

        let xor_filter = Xor8::from(&self.key_hash_entries);
        let mut buf = Vec::with_capacity(8 + 4 + xor_filter.fingerprints.len() + 1);
        buf.put_u64_le(xor_filter.seed);
        buf.put_u32_le(xor_filter.block_length as u32);
        buf.put_slice(xor_filter.fingerprints.as_ref());
        // Add footer to tell which kind of filter. 254 indicates a xor8 filter.
        buf.put_u8(FOOTER_XOR8);
        buf
    }

    fn approximate_len(&self) -> usize {
        self.key_hash_entries.len() * 4
    }

    fn create(_fpr: f64, capacity: usize) -> Self {
        Xor8FilterBuilder::new(capacity)
    }

    fn approximate_building_memory(&self) -> usize {
        const XOR_MEMORY_PROPORTION: usize = 123;
        self.key_hash_entries.len() * XOR_MEMORY_PROPORTION
    }
}

pub struct BlockedXor16FilterBuilder {
    current: Xor16FilterBuilder,
    data: Vec<u8>,
    block_count: usize,
}

const BLOCK_FILTER_CAPACITY: usize = 16 * 1024; // 16KB means 2K key count.

impl BlockedXor16FilterBuilder {
    pub fn is_kv_count_too_large(kv_count: usize) -> bool {
        kv_count > MAX_KV_COUNT_FOR_XOR16
    }

    pub fn new(capacity: usize) -> Self {
        Self {
            current: Xor16FilterBuilder::new(BLOCK_FILTER_CAPACITY),
            data: Vec::with_capacity(capacity),
            block_count: 0,
        }
    }
}

impl FilterBuilder for BlockedXor16FilterBuilder {
    fn add_key(&mut self, key: &[u8], table_id: u32) {
        self.current.add_key(key, table_id)
    }

    fn finish(&mut self, _memory_limiter: Option<Arc<MemoryLimiter>>) -> Vec<u8> {
        // Add footer to tell which kind of filter. 254 indicates a xor8 filter.
        self.data.put_u32_le(self.block_count as u32);
        self.data.put_u8(FOOTER_BLOCKED_XOR16);
        std::mem::take(&mut self.data)
    }

    fn approximate_len(&self) -> usize {
        self.current.approximate_len() + self.data.len()
    }

    fn create(_fpr: f64, capacity: usize) -> Self {
        BlockedXor16FilterBuilder::new(capacity)
    }

    fn switch_block(&mut self, memory_limiter: Option<Arc<MemoryLimiter>>) {
        let block = self.current.finish(memory_limiter);
        self.data.put_u32_le(block.len() as u32);
        self.data.extend(block);
        self.block_count += 1;
    }

    fn approximate_building_memory(&self) -> usize {
        self.current.approximate_building_memory()
    }

    fn add_raw_data(&mut self, raw: Vec<u8>) {
        assert!(self.current.key_hash_entries.is_empty());
        self.data.put_u32_le(raw.len() as u32);
        self.data.extend(raw);
        self.block_count += 1;
    }

    fn support_blocked_raw_data(&self) -> bool {
        true
    }
}

pub struct BlockBasedXor16Filter {
    filters: Vec<(Vec<u8>, Xor16)>,
}

impl Clone for BlockBasedXor16Filter {
    fn clone(&self) -> Self {
        let mut filters = Vec::with_capacity(self.filters.len());
        for (key, filter) in &self.filters {
            filters.push((
                key.clone(),
                Xor16 {
                    seed: filter.seed,
                    block_length: filter.block_length,
                    fingerprints: filter.fingerprints.clone(),
                },
            ));
        }
        Self { filters }
    }
}

impl BlockBasedXor16Filter {
    pub fn may_exist(&self, user_key_range: &UserKeyRangeRef<'_>, h: u64) -> bool {
        let mut block_idx = match user_key_range.0 {
            Bound::Unbounded => 0,
            Bound::Included(left) | Bound::Excluded(left) => self
                .filters
                .partition_point(|(smallest_key, _)| {
                    let ord = FullKey::decode(smallest_key).user_key.cmp(&left);
                    ord == Ordering::Less || ord == Ordering::Equal
                })
                .saturating_sub(1),
        };

        while block_idx < self.filters.len() {
            let read_bound = match user_key_range.1 {
                Bound::Unbounded => false,
                Bound::Included(right) => {
                    let ord = FullKey::decode(&self.filters[block_idx].0)
                        .user_key
                        .cmp(&right);
                    ord == Ordering::Greater
                }
                Bound::Excluded(right) => {
                    let ord = FullKey::decode(&self.filters[block_idx].0)
                        .user_key
                        .cmp(&right);
                    ord != Ordering::Less
                }
            };
            if read_bound {
                break;
            }
            if self.filters[block_idx].1.contains(&h) {
                return true;
            }
            block_idx += 1;
        }
        false
    }
}

pub enum XorFilter {
    Xor8(Xor8),
    Xor16(Xor16),
    BlockXor16(BlockBasedXor16Filter),
}

pub struct XorFilterReader {
    filter: XorFilter,
}

impl XorFilterReader {
    /// Creates an xor filter from a byte slice
    pub fn new(data: &[u8], metas: &[BlockMeta]) -> Self {
        if data.len() <= 1 {
            return Self {
                filter: XorFilter::Xor16(Xor16 {
                    seed: 0,
                    block_length: 0,
                    fingerprints: vec![].into_boxed_slice(),
                }),
            };
        }

        let kind = *data.last().unwrap();
        let filter = if kind == FOOTER_BLOCKED_XOR16 {
            let block_filter = Self::to_block_xor16(data, metas);
            XorFilter::BlockXor16(block_filter)
        } else if kind == FOOTER_XOR16 {
            let xor16 = Self::to_xor16(data);
            XorFilter::Xor16(xor16)
        } else {
            let xor8 = Self::to_xor8(data);
            XorFilter::Xor8(xor8)
        };
        Self { filter }
    }

    fn to_xor8(mut data: &[u8]) -> Xor8 {
        let mbuf = &mut data;
        let xor_filter_seed = mbuf.get_u64_le();
        let xor_filter_block_length = mbuf.get_u32_le();
        // is correct even when there is an extra 0xff byte in the end of buf
        let end_pos = mbuf.len() - 1;
        let xor_filter_fingerprints = mbuf[..end_pos].to_vec().into_boxed_slice();
        Xor8 {
            seed: xor_filter_seed,
            block_length: xor_filter_block_length as usize,
            fingerprints: xor_filter_fingerprints,
        }
    }

    fn to_xor16(mut data: &[u8]) -> Xor16 {
        let kind = *data.last().unwrap();
        assert_eq!(kind, FOOTER_XOR16);
        if data.len() <= 1 {
            return Xor16 {
                seed: 0,
                block_length: 0,
                fingerprints: vec![].into_boxed_slice(),
            };
        }
        let buf = &mut data;
        let xor_filter_seed = buf.get_u64_le();
        let xor_filter_block_length = buf.get_u32_le();
        // is correct even when there is an extra 0xff byte in the end of buf
        let len = buf.len() / 2;
        let xor_filter_fingerprints = (0..len)
            .map(|_| buf.get_u16_le())
            .collect_vec()
            .into_boxed_slice();
        Xor16 {
            seed: xor_filter_seed,
            block_length: xor_filter_block_length as usize,
            fingerprints: xor_filter_fingerprints,
        }
    }

    fn to_block_xor16(mut data: &[u8], metas: &[BlockMeta]) -> BlockBasedXor16Filter {
        let l = data.len();
        let reader = &mut &data[(l - 5)..];
        let block_count = reader.get_u32_le() as usize;
        assert_eq!(block_count, metas.len());
        let reader = &mut data;
        let mut filters = Vec::with_capacity(block_count);
        for meta in metas {
            let len = reader.get_u32_le() as usize;
            let xor16 = Self::to_xor16(&reader[..len]);
            reader.advance(len);
            filters.push((meta.smallest_key.clone(), xor16));
        }
        BlockBasedXor16Filter { filters }
    }

    pub fn estimate_size(&self) -> usize {
        match &self.filter {
            XorFilter::Xor8(filter) => filter.fingerprints.len(),
            XorFilter::Xor16(filter) => filter.fingerprints.len() * std::mem::size_of::<u16>(),
            XorFilter::BlockXor16(reader) => reader
                .filters
                .iter()
                .map(|filter| filter.1.fingerprints.len() * std::mem::size_of::<u16>())
                .sum(),
        }
    }

    pub fn is_empty(&self) -> bool {
        match &self.filter {
            XorFilter::Xor8(filter) => filter.block_length == 0,
            XorFilter::Xor16(filter) => filter.block_length == 0,
            XorFilter::BlockXor16(reader) => reader.filters.is_empty(),
        }
    }

    /// Judges whether the hash value is in the table with the given false positive rate.
    ///
    /// Note:
    ///   - if the return value is false, then the table surely does not have the user key that has
    ///     the hash;
    ///   - if the return value is true, then the table may or may not have the user key that has
    ///     the hash actually, a.k.a. we don't know the answer.
    pub fn may_match(&self, user_key_range: &UserKeyRangeRef<'_>, h: u64) -> bool {
        if self.is_empty() {
            true
        } else {
            match &self.filter {
                XorFilter::Xor8(filter) => filter.contains(&h),
                XorFilter::Xor16(filter) => filter.contains(&h),
                XorFilter::BlockXor16(reader) => reader.may_exist(user_key_range, h),
            }
        }
    }

    pub fn get_block_raw_filter(&self, block_index: usize) -> Vec<u8> {
        let reader = must_match!(&self.filter, XorFilter::BlockXor16(reader) => reader);
        Xor16FilterBuilder::build_from_xor16(&reader.filters[block_index].1)
    }

    pub fn is_block_based_filter(&self) -> bool {
        matches!(self.filter, XorFilter::BlockXor16(_))
    }
}

impl Clone for XorFilterReader {
    fn clone(&self) -> Self {
        match &self.filter {
            XorFilter::Xor8(filter) => Self {
                filter: XorFilter::Xor8(Xor8 {
                    seed: filter.seed,
                    block_length: filter.block_length,
                    fingerprints: filter.fingerprints.clone(),
                }),
            },
            XorFilter::Xor16(filter) => Self {
                filter: XorFilter::Xor16(Xor16 {
                    seed: filter.seed,
                    block_length: filter.block_length,
                    fingerprints: filter.fingerprints.clone(),
                }),
            },
            XorFilter::BlockXor16(reader) => Self {
                filter: XorFilter::BlockXor16(reader.clone()),
            },
        }
    }
}

#[cfg(test)]
mod tests {
<<<<<<< HEAD
    use foyer::CacheHint;
=======
    use std::collections::HashMap;

    use foyer::CacheContext;
>>>>>>> e7e4a2c9
    use rand::RngCore;
    use risingwave_common::hash::VirtualNode;
    use risingwave_common::util::epoch::test_epoch;
    use risingwave_hummock_sdk::EpochWithGap;

    use super::*;
    use crate::compaction_catalog_manager::{
        CompactionCatalogAgent, FilterKeyExtractorImpl, FullKeyFilterKeyExtractor,
    };
    use crate::hummock::iterator::test_utils::mock_sstable_store;
    use crate::hummock::sstable::{SstableBuilder, SstableBuilderOptions};
    use crate::hummock::test_utils::{test_user_key_of, test_value_of, TEST_KEYS_COUNT};
    use crate::hummock::value::HummockValue;
    use crate::hummock::{BlockIterator, CachePolicy, SstableWriterOptions};
    use crate::monitor::StoreLocalStatistic;

    #[tokio::test]
    async fn test_blocked_bloom_filter() {
        let sstable_store = mock_sstable_store().await;
        let writer_opts = SstableWriterOptions {
            capacity_hint: None,
            tracker: None,
            policy: CachePolicy::Fill(CacheHint::Normal),
        };
        let opts = SstableBuilderOptions {
            capacity: 0,
            block_capacity: 4096,
            restart_interval: 16,
            bloom_false_positive: 0.01,
            ..Default::default()
        };
        let object_id = 1;
        let writer = sstable_store
            .clone()
            .create_sst_writer(object_id, writer_opts);

        let table_id_to_vnode = HashMap::from_iter(vec![(0, VirtualNode::COUNT_FOR_TEST)]);
        let compaction_catalog_agent_ref = Arc::new(CompactionCatalogAgent::new(
            FilterKeyExtractorImpl::FullKey(FullKeyFilterKeyExtractor),
            table_id_to_vnode,
        ));

        let mut builder = SstableBuilder::new(
            object_id,
            writer,
            BlockedXor16FilterBuilder::create(0.01, 2048),
            opts,
            compaction_catalog_agent_ref,
            None,
        );
        let mut rng = rand::thread_rng();
        for i in 0..TEST_KEYS_COUNT {
            let epoch_count = rng.next_u64() % 20;
            for j in 0..epoch_count {
                let epoch = test_epoch(20 - j);
                let k = FullKey {
                    user_key: test_user_key_of(i),
                    epoch_with_gap: EpochWithGap::new_from_epoch(epoch),
                };
                let v = HummockValue::put(test_value_of(i));
                builder.add(k.to_ref(), v.as_slice()).await.unwrap();
            }
        }
        let ret = builder.finish().await.unwrap();
        let sst = ret.sst_info.sst_info.clone();
        ret.writer_output.await.unwrap().unwrap();
        let sstable = sstable_store
            .sstable(&sst, &mut StoreLocalStatistic::default())
            .await
            .unwrap();
        let mut stat = StoreLocalStatistic::default();
        if let XorFilter::BlockXor16(reader) = &sstable.filter_reader.filter {
            for idx in 0..sstable.meta.block_metas.len() {
                let resp = sstable_store
                    .get_block_response(
                        &sstable,
                        idx,
                        CachePolicy::Fill(CacheHint::Normal),
                        &mut stat,
                    )
                    .await
                    .unwrap();
                let block = resp.wait().await.unwrap();
                let mut iter = BlockIterator::new(block);
                iter.seek_to_first();
                while iter.is_valid() {
                    let k = iter.key().user_key.encode();
                    let h =
                        Sstable::hash_for_bloom_filter(&k, iter.key().user_key.table_id.table_id);
                    assert!(reader.filters[idx].1.contains(&h));
                    iter.next();
                }
            }
        } else {
            panic!();
        }
    }
}<|MERGE_RESOLUTION|>--- conflicted
+++ resolved
@@ -442,13 +442,9 @@
 
 #[cfg(test)]
 mod tests {
-<<<<<<< HEAD
+    use std::collections::HashMap;
+
     use foyer::CacheHint;
-=======
-    use std::collections::HashMap;
-
-    use foyer::CacheContext;
->>>>>>> e7e4a2c9
     use rand::RngCore;
     use risingwave_common::hash::VirtualNode;
     use risingwave_common::util::epoch::test_epoch;
