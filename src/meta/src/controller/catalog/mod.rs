--- conflicted
+++ resolved
@@ -77,18 +77,7 @@
     rename_relation_refer,
 };
 use crate::controller::catalog::util::update_internal_tables;
-<<<<<<< HEAD
-use crate::controller::utils::{
-    build_object_group_for_delete, check_connection_name_duplicate, check_database_name_duplicate,
-    check_function_signature_duplicate, check_relation_name_duplicate, check_schema_name_duplicate,
-    check_secret_name_duplicate, ensure_object_id, ensure_object_not_refer, ensure_schema_empty,
-    ensure_user_id, extract_external_table_name_from_definition, get_referring_objects,
-    get_referring_objects_cascade, get_user_privilege, list_user_info_by_ids,
-    resolve_source_register_info_for_jobs, PartialObject,
-};
-=======
 use crate::controller::utils::*;
->>>>>>> 355c4a06
 use crate::controller::ObjectModel;
 use crate::manager::{
     get_referred_connection_ids_from_source, get_referred_secret_ids_from_source, MetaSrvEnv,
@@ -125,21 +114,10 @@
     pub(crate) database_id: DatabaseId,
     pub(crate) removed_streaming_job_ids: Vec<ObjectId>,
     /// Dropped state table list, need to unregister from hummock.
-<<<<<<< HEAD
-    pub(crate) state_table_ids: Vec<TableId>,
-    /// Dropped source list, need to unregister from source manager.
-    pub(crate) source_ids: Vec<SourceId>,
-    /// Dropped secret list, need to remove from secret manager.
-    pub(crate) secret_ids: Vec<SecretId>,
-
-    /// Dropped fragments that are fetching data from the target source.
-    pub(crate) source_fragments: HashMap<SourceId, BTreeSet<FragmentId>>,
-    /// Dropped actors.
-    pub(crate) removed_actors: HashSet<ActorId>,
-=======
     pub(crate) removed_state_table_ids: Vec<TableId>,
->>>>>>> 355c4a06
-
+
+    /// Dropped secrets, need to remove from secret manager.
+    pub(crate) removed_secret_ids: Vec<SecretId>,
     /// Dropped sources (when `DROP SOURCE`), need to unregister from source manager.
     pub(crate) removed_source_ids: Vec<SourceId>,
     /// Dropped Source fragments (when `DROP MATERIALIZED VIEW` referencing sources),
