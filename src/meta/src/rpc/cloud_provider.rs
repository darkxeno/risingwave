--- conflicted
+++ resolved
@@ -20,14 +20,8 @@
 use itertools::Itertools;
 use risingwave_pb::catalog::connection::private_link_service::PrivateLinkProvider;
 use risingwave_pb::catalog::connection::PrivateLinkService;
-use tracing::info;
 
 use crate::{MetaError, MetaResult};
-<<<<<<< HEAD
-
-pub const CLOUD_PROVIDER_AWS: &str = "aws";
-=======
->>>>>>> 2e0a4e02
 
 #[derive(Clone)]
 pub struct AwsEc2Client {
@@ -230,15 +224,6 @@
         let endpoint = output.vpc_endpoint().unwrap();
         let mut dns_names = Vec::new();
 
-<<<<<<< HEAD
-        if let Some(dns_entries) = endpoint.dns_entries() {
-            dns_entries.iter().for_each(|e| {
-                info!("endpoint dns name {}", e.dns_name().unwrap_or_default());
-            });
-        }
-
-=======
->>>>>>> 2e0a4e02
         if let Some(dns_entries) = endpoint.dns_entries() {
             dns_entries.iter().for_each(|e| {
                 if let Some(dns_name) = e.dns_name() {
