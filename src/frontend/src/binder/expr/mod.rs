// Copyright 2023 RisingWave Labs
//
// Licensed under the Apache License, Version 2.0 (the "License");
// you may not use this file except in compliance with the License.
// You may obtain a copy of the License at
//
//     http://www.apache.org/licenses/LICENSE-2.0
//
// Unless required by applicable law or agreed to in writing, software
// distributed under the License is distributed on an "AS IS" BASIS,
// WITHOUT WARRANTIES OR CONDITIONS OF ANY KIND, either express or implied.
// See the License for the specific language governing permissions and
// limitations under the License.

use itertools::Itertools;
use risingwave_common::catalog::{ColumnDesc, ColumnId};
use risingwave_common::error::{ErrorCode, Result, RwError};
use risingwave_common::types::DataType;
use risingwave_common::util::iter_util::zip_eq_fast;
use risingwave_sqlparser::ast::{
<<<<<<< HEAD
    Array, BinaryOperator, DataType as AstDataType, Expr, Function, Ident, ObjectName, Query,
    StructField, TrimWhereField, UnaryOperator,
=======
    Array, BinaryOperator, DataType as AstDataType, Expr, Function, JsonPredicateType, ObjectName,
    Query, StructField, TrimWhereField, UnaryOperator,
>>>>>>> 4d1a8e94
};

use crate::binder::expr::function::SYS_FUNCTION_WITHOUT_ARGS;
use crate::binder::Binder;
use crate::expr::{Expr as _, ExprImpl, ExprType, FunctionCall, Parameter, SubqueryKind};

mod binary_op;
mod column;
mod function;
mod order_by;
mod subquery;
mod value;

impl Binder {
    pub fn bind_expr(&mut self, expr: Expr) -> Result<ExprImpl> {
        // We use a different function instead `map_err` directly in `bind_expr_inner`, because in
        // some cases, recursive error messages don't look good. Whole expr-level should be enough
        // in most cases.
        //
        // e.g., too verbose:
        //
        // ```ignore
        // Bind error: failed to bind expression: a1 + b1 = c1
        //
        // Caused by:
        //   Bind error: failed to bind expression: a1 + b1
        //
        // Caused by:
        //   Bind error: failed to bind expression: a1
        //
        // Caused by:
        //   Item not found: Invalid column: a1
        // ```
        //
        // confusing message with an unused subexpr, when the expr is rewritten while binding:
        //
        // ```ignore
        // > create table t (v1 int);
        // > select (case v1 when 1 then 1 when true then 2 else 0.0 end) from t;
        //
        // Bind error: failed to bind expression: CASE v1 WHEN 1 THEN 1 WHEN true THEN 2 ELSE 0.0 END
        //
        // Caused by:
        //   Bind error: failed to bind expression: v1 = true
        //
        // Caused by:
        //   Feature is not yet implemented: Equal[Int32, Boolean]
        // ```
        self.bind_expr_inner(expr.clone()).map_err(|e| {
            RwError::from(ErrorCode::BindError(format!(
                "failed to bind expression: {}\n\nCaused by:\n  {}",
                expr, e
            )))
        })
    }

    fn bind_expr_inner(&mut self, mut expr: Expr) -> Result<ExprImpl> {
        // Hack: To resolve the ambiguity of `->` operator, we rewrite `Expr::LambdaFunction` to
        // `Expr::BinaryOp("->")` if a lambda function is not expected here.
        if !self.context.expect_lambda_function
            && let Expr::LambdaFunction { args, body } = expr.clone()
            && let Ok([arg]) = <[Ident; 1]>::try_from(args)
        {
            expr = Expr::BinaryOp { left: Box::new(Expr::Identifier(arg)), op: BinaryOperator::Arrow, right: body }
        }
        match expr {
            // literal
            Expr::Value(v) => Ok(ExprImpl::Literal(Box::new(self.bind_value(v)?))),
            Expr::TypedString { data_type, value } => {
                let s: ExprImpl = self.bind_string(value)?.into();
                s.cast_explicit(bind_data_type(&data_type)?)
                    .map_err(Into::into)
            }
            Expr::Row(exprs) => self.bind_row(exprs),
            // input ref
            Expr::Identifier(ident) => {
                if SYS_FUNCTION_WITHOUT_ARGS
                    .iter()
                    .any(|e| ident.real_value().as_str() == *e)
                {
                    // Rewrite a system variable to a function call, e.g. `SELECT current_schema;`
                    // will be rewritten to `SELECT current_schema();`.
                    // NOTE: Here we don't 100% follow the behavior of Postgres, as it doesn't
                    // allow `session_user()` while we do.
                    self.bind_function(Function::no_arg(ObjectName(vec![ident])))
                } else {
                    self.bind_column(&[ident])
                }
            }
            Expr::CompoundIdentifier(idents) => self.bind_column(&idents),
            Expr::FieldIdentifier(field_expr, idents) => {
                self.bind_single_field_column(*field_expr, &idents)
            }
            // operators & functions
            Expr::UnaryOp { op, expr } => self.bind_unary_expr(op, *expr),
            Expr::BinaryOp { left, op, right } => self.bind_binary_op(*left, op, *right),
            Expr::Nested(expr) => self.bind_expr_inner(*expr),
            Expr::Array(Array { elem: exprs, .. }) => self.bind_array(exprs),
            Expr::ArrayIndex { obj, index } => self.bind_array_index(*obj, *index),
            Expr::ArrayRangeIndex { obj, start, end } => {
                self.bind_array_range_index(*obj, start, end)
            }
            Expr::Function(f) => self.bind_function(f),
            Expr::Subquery(q) => self.bind_subquery_expr(*q, SubqueryKind::Scalar),
            Expr::Exists(q) => self.bind_subquery_expr(*q, SubqueryKind::Existential),
            Expr::InSubquery {
                expr,
                subquery,
                negated,
            } => self.bind_in_subquery(*expr, *subquery, negated),
            // special syntax (except date/time or string)
            Expr::Cast { expr, data_type } => self.bind_cast(*expr, data_type),
            Expr::IsNull(expr) => self.bind_is_operator(ExprType::IsNull, *expr),
            Expr::IsNotNull(expr) => self.bind_is_operator(ExprType::IsNotNull, *expr),
            Expr::IsTrue(expr) => self.bind_is_operator(ExprType::IsTrue, *expr),
            Expr::IsNotTrue(expr) => self.bind_is_operator(ExprType::IsNotTrue, *expr),
            Expr::IsFalse(expr) => self.bind_is_operator(ExprType::IsFalse, *expr),
            Expr::IsNotFalse(expr) => self.bind_is_operator(ExprType::IsNotFalse, *expr),
            Expr::IsUnknown(expr) => self.bind_is_unknown(ExprType::IsNull, *expr),
            Expr::IsNotUnknown(expr) => self.bind_is_unknown(ExprType::IsNotNull, *expr),
            Expr::IsDistinctFrom(left, right) => self.bind_distinct_from(*left, *right),
            Expr::IsNotDistinctFrom(left, right) => self.bind_not_distinct_from(*left, *right),
            Expr::IsJson {
                expr,
                negated,
                item_type,
                unique_keys: false,
            } => self.bind_is_json(*expr, negated, item_type),
            Expr::Case {
                operand,
                conditions,
                results,
                else_result,
            } => self.bind_case(operand, conditions, results, else_result),
            Expr::Between {
                expr,
                negated,
                low,
                high,
            } => self.bind_between(*expr, negated, *low, *high),
            Expr::InList {
                expr,
                list,
                negated,
            } => self.bind_in_list(*expr, list, negated),
            // special syntax for date/time
            Expr::Extract { field, expr } => self.bind_extract(field, *expr),
            Expr::AtTimeZone {
                timestamp,
                time_zone,
            } => self.bind_at_time_zone(*timestamp, time_zone),
            // special syntax for string
            Expr::Trim {
                expr,
                trim_where,
                trim_what,
            } => self.bind_trim(*expr, trim_where, trim_what),
            Expr::Substring {
                expr,
                substring_from,
                substring_for,
            } => self.bind_substring(*expr, substring_from, substring_for),
            Expr::Position { substring, string } => self.bind_position(*substring, *string),
            Expr::Overlay {
                expr,
                new_substring,
                start,
                count,
            } => self.bind_overlay(*expr, *new_substring, *start, count),
            Expr::Parameter { index } => self.bind_parameter(index),
            _ => Err(ErrorCode::NotImplemented(
                format!("unsupported expression {:?}", expr),
                112.into(),
            )
            .into()),
        }
    }

    pub(super) fn bind_extract(&mut self, field: String, expr: Expr) -> Result<ExprImpl> {
        let arg = self.bind_expr_inner(expr)?;
        let arg_type = arg.return_type();
        Ok(FunctionCall::new(
            ExprType::Extract,
            vec![self.bind_string(field.clone())?.into(), arg],
        )
        .map_err(|_| {
            ErrorCode::NotImplemented(
                format!(
                    "function extract({} from {:?}) doesn't exist",
                    field, arg_type
                ),
                112.into(),
            )
        })?
        .into())
    }

    pub(super) fn bind_at_time_zone(&mut self, input: Expr, time_zone: String) -> Result<ExprImpl> {
        let input = self.bind_expr_inner(input)?;
        let time_zone = self.bind_string(time_zone)?.into();
        FunctionCall::new(ExprType::AtTimeZone, vec![input, time_zone]).map(Into::into)
    }

    pub(super) fn bind_in_list(
        &mut self,
        expr: Expr,
        list: Vec<Expr>,
        negated: bool,
    ) -> Result<ExprImpl> {
        let left = self.bind_expr_inner(expr)?;
        let mut bound_expr_list = vec![left.clone()];
        let mut non_const_exprs = vec![];
        for elem in list {
            let expr = self.bind_expr_inner(elem)?;
            match expr.is_const() {
                true => bound_expr_list.push(expr),
                false => non_const_exprs.push(expr),
            }
        }
        let mut ret = FunctionCall::new(ExprType::In, bound_expr_list)?.into();
        // Non-const exprs are not part of IN-expr in backend and rewritten into OR-Equal-exprs.
        for expr in non_const_exprs {
            ret = FunctionCall::new(
                ExprType::Or,
                vec![
                    ret,
                    FunctionCall::new(ExprType::Equal, vec![left.clone(), expr])?.into(),
                ],
            )?
            .into();
        }
        if negated {
            Ok(FunctionCall::new_unchecked(ExprType::Not, vec![ret], DataType::Boolean).into())
        } else {
            Ok(ret)
        }
    }

    pub(super) fn bind_in_subquery(
        &mut self,
        expr: Expr,
        subquery: Query,
        negated: bool,
    ) -> Result<ExprImpl> {
        let bound_expr = self.bind_expr_inner(expr)?;
        let bound_subquery = self.bind_subquery_expr(subquery, SubqueryKind::In(bound_expr))?;
        if negated {
            Ok(
                FunctionCall::new_unchecked(ExprType::Not, vec![bound_subquery], DataType::Boolean)
                    .into(),
            )
        } else {
            Ok(bound_subquery)
        }
    }

    pub(super) fn bind_is_json(
        &mut self,
        expr: Expr,
        negated: bool,
        item_type: JsonPredicateType,
    ) -> Result<ExprImpl> {
        let mut args = vec![self.bind_expr_inner(expr)?];
        // Avoid `JsonPredicateType::to_string` so that we decouple sqlparser from expr execution
        let type_symbol = match item_type {
            JsonPredicateType::Value => None,
            JsonPredicateType::Array => Some("ARRAY"),
            JsonPredicateType::Object => Some("OBJECT"),
            JsonPredicateType::Scalar => Some("SCALAR"),
        };
        if let Some(s) = type_symbol {
            args.push(ExprImpl::literal_varchar(s.into()));
        }

        let is_json = FunctionCall::new(ExprType::IsJson, args)?.into();
        if negated {
            Ok(FunctionCall::new(ExprType::Not, vec![is_json])?.into())
        } else {
            Ok(is_json)
        }
    }

    pub(super) fn bind_unary_expr(&mut self, op: UnaryOperator, expr: Expr) -> Result<ExprImpl> {
        let func_type = match op {
            UnaryOperator::Not => ExprType::Not,
            UnaryOperator::Minus => ExprType::Neg,
            UnaryOperator::PGAbs => ExprType::Abs,
            UnaryOperator::PGBitwiseNot => ExprType::BitwiseNot,
            UnaryOperator::Plus => {
                return self.rewrite_positive(expr);
            }
            UnaryOperator::PGSquareRoot => ExprType::Sqrt,
            UnaryOperator::PGCubeRoot => ExprType::Cbrt,
            _ => {
                return Err(ErrorCode::NotImplemented(
                    format!("unsupported unary expression: {:?}", op),
                    112.into(),
                )
                .into())
            }
        };
        let expr = self.bind_expr_inner(expr)?;
        FunctionCall::new(func_type, vec![expr]).map(|f| f.into())
    }

    /// Directly returns the expression itself if it is a positive number.
    fn rewrite_positive(&mut self, expr: Expr) -> Result<ExprImpl> {
        let expr = self.bind_expr_inner(expr)?;
        let return_type = expr.return_type();
        if return_type.is_numeric() {
            return Ok(expr);
        }
        Err(ErrorCode::InvalidInputSyntax(format!("+ {:?}", return_type)).into())
    }

    pub(super) fn bind_trim(
        &mut self,
        expr: Expr,
        // BOTH | LEADING | TRAILING
        trim_where: Option<TrimWhereField>,
        trim_what: Option<Box<Expr>>,
    ) -> Result<ExprImpl> {
        let mut inputs = vec![self.bind_expr_inner(expr)?];
        let func_type = match trim_where {
            Some(TrimWhereField::Both) => ExprType::Trim,
            Some(TrimWhereField::Leading) => ExprType::Ltrim,
            Some(TrimWhereField::Trailing) => ExprType::Rtrim,
            None => ExprType::Trim,
        };
        if let Some(t) = trim_what {
            inputs.push(self.bind_expr_inner(*t)?);
        }
        Ok(FunctionCall::new(func_type, inputs)?.into())
    }

    fn bind_substring(
        &mut self,
        expr: Expr,
        substring_from: Option<Box<Expr>>,
        substring_for: Option<Box<Expr>>,
    ) -> Result<ExprImpl> {
        let mut args = vec![
            self.bind_expr_inner(expr)?,
            match substring_from {
                Some(expr) => self.bind_expr_inner(*expr)?,
                None => ExprImpl::literal_int(1),
            },
        ];
        if let Some(expr) = substring_for {
            args.push(self.bind_expr_inner(*expr)?);
        }
        FunctionCall::new(ExprType::Substr, args).map(|f| f.into())
    }

    fn bind_position(&mut self, substring: Expr, string: Expr) -> Result<ExprImpl> {
        let args = vec![
            // Note that we reverse the order of arguments.
            self.bind_expr_inner(string)?,
            self.bind_expr_inner(substring)?,
        ];
        FunctionCall::new(ExprType::Position, args).map(Into::into)
    }

    fn bind_overlay(
        &mut self,
        expr: Expr,
        new_substring: Expr,
        start: Expr,
        count: Option<Box<Expr>>,
    ) -> Result<ExprImpl> {
        let mut args = vec![
            self.bind_expr_inner(expr)?,
            self.bind_expr_inner(new_substring)?,
            self.bind_expr_inner(start)?,
        ];
        if let Some(count) = count {
            args.push(self.bind_expr_inner(*count)?);
        }
        FunctionCall::new(ExprType::Overlay, args).map(|f| f.into())
    }

    fn bind_parameter(&mut self, index: u64) -> Result<ExprImpl> {
        Ok(Parameter::new(index, self.param_types.clone()).into())
    }

    /// Bind `expr (not) between low and high`
    pub(super) fn bind_between(
        &mut self,
        expr: Expr,
        negated: bool,
        low: Expr,
        high: Expr,
    ) -> Result<ExprImpl> {
        let expr = self.bind_expr_inner(expr)?;
        let low = self.bind_expr_inner(low)?;
        let high = self.bind_expr_inner(high)?;

        let func_call = if negated {
            // negated = true: expr < low or expr > high
            FunctionCall::new_unchecked(
                ExprType::Or,
                vec![
                    FunctionCall::new(ExprType::LessThan, vec![expr.clone(), low])?.into(),
                    FunctionCall::new(ExprType::GreaterThan, vec![expr, high])?.into(),
                ],
                DataType::Boolean,
            )
        } else {
            // negated = false: expr >= low and expr <= high
            FunctionCall::new_unchecked(
                ExprType::And,
                vec![
                    FunctionCall::new(ExprType::GreaterThanOrEqual, vec![expr.clone(), low])?
                        .into(),
                    FunctionCall::new(ExprType::LessThanOrEqual, vec![expr, high])?.into(),
                ],
                DataType::Boolean,
            )
        };

        Ok(func_call.into())
    }

    pub(super) fn bind_case(
        &mut self,
        operand: Option<Box<Expr>>,
        conditions: Vec<Expr>,
        results: Vec<Expr>,
        else_result: Option<Box<Expr>>,
    ) -> Result<ExprImpl> {
        let mut inputs = Vec::new();
        let results_expr: Vec<ExprImpl> = results
            .into_iter()
            .map(|expr| self.bind_expr_inner(expr))
            .collect::<Result<_>>()?;
        let else_result_expr = else_result
            .map(|expr| self.bind_expr_inner(*expr))
            .transpose()?;

        for (condition, result) in zip_eq_fast(conditions, results_expr) {
            let condition = match operand {
                Some(ref t) => Expr::BinaryOp {
                    left: t.clone(),
                    op: BinaryOperator::Eq,
                    right: Box::new(condition),
                },
                None => condition,
            };
            inputs.push(
                self.bind_expr_inner(condition)
                    .and_then(|expr| expr.enforce_bool_clause("CASE WHEN"))?,
            );
            inputs.push(result);
        }
        if let Some(expr) = else_result_expr {
            inputs.push(expr);
        }
        Ok(FunctionCall::new(ExprType::Case, inputs)?.into())
    }

    pub(super) fn bind_is_operator(&mut self, func_type: ExprType, expr: Expr) -> Result<ExprImpl> {
        let expr = self.bind_expr_inner(expr)?;
        Ok(FunctionCall::new(func_type, vec![expr])?.into())
    }

    pub(super) fn bind_is_unknown(&mut self, func_type: ExprType, expr: Expr) -> Result<ExprImpl> {
        let expr = self
            .bind_expr_inner(expr)?
            .cast_implicit(DataType::Boolean)?;
        Ok(FunctionCall::new(func_type, vec![expr])?.into())
    }

    pub(super) fn bind_distinct_from(&mut self, left: Expr, right: Expr) -> Result<ExprImpl> {
        let left = self.bind_expr_inner(left)?;
        let right = self.bind_expr_inner(right)?;
        let func_call = FunctionCall::new(ExprType::IsDistinctFrom, vec![left, right]);
        Ok(func_call?.into())
    }

    pub(super) fn bind_not_distinct_from(&mut self, left: Expr, right: Expr) -> Result<ExprImpl> {
        let left = self.bind_expr_inner(left)?;
        let right = self.bind_expr_inner(right)?;
        let func_call = FunctionCall::new(ExprType::IsNotDistinctFrom, vec![left, right]);
        Ok(func_call?.into())
    }

    pub(super) fn bind_cast(&mut self, expr: Expr, data_type: AstDataType) -> Result<ExprImpl> {
        match &data_type {
            // Casting to Regclass type means getting the oid of expr.
            // See https://www.postgresql.org/docs/current/datatype-oid.html.
            // Currently only string liter expr is supported since we cannot handle subquery in join
            // on condition: https://github.com/risingwavelabs/risingwave/issues/6852
            // TODO: Add generic expr support when needed
            AstDataType::Regclass => {
                let input = self.bind_expr_inner(expr)?;
                let class_name = match &input {
                    ExprImpl::Literal(literal)
                        if literal.return_type() == DataType::Varchar
                            && let Some(scalar) = literal.get_data() =>
                    {
                        match scalar {
                            risingwave_common::types::ScalarImpl::Utf8(s) => s,
                            _ => {
                                return Err(ErrorCode::BindError(
                                    "Unsupported input type".to_string(),
                                )
                                .into())
                            }
                        }
                    }
                    ExprImpl::Literal(literal) if literal.return_type().is_int() => {
                        return Ok(ExprImpl::Literal(literal.clone()))
                    }
                    _ => {
                        return Err(
                            ErrorCode::BindError("Unsupported input type".to_string()).into()
                        )
                    }
                };
                self.resolve_regclass(class_name)
                    .map(|id| ExprImpl::literal_int(id as i32))
            }
            _ => self.bind_cast_inner(expr, bind_data_type(&data_type)?),
        }
    }

    pub fn bind_cast_inner(&mut self, expr: Expr, data_type: DataType) -> Result<ExprImpl> {
        if let Expr::Array(Array { elem: ref expr, .. }) = expr
            && matches!(&data_type, DataType::List { .. })
        {
            return self.bind_array_cast(expr.clone(), data_type);
        }
        let lhs = self.bind_expr_inner(expr)?;
        lhs.cast_explicit(data_type).map_err(Into::into)
    }
}

/// Given a type `STRUCT<v1 int>`, this function binds the field `v1 int`.
pub fn bind_struct_field(column_def: &StructField) -> Result<ColumnDesc> {
    let field_descs = if let AstDataType::Struct(defs) = &column_def.data_type {
        defs.iter()
            .map(|f| {
                Ok(ColumnDesc {
                    data_type: bind_data_type(&f.data_type)?,
                    // Literals don't have `column_id`.
                    column_id: ColumnId::new(0),
                    name: f.name.real_value(),
                    field_descs: vec![],
                    type_name: "".to_string(),
                    generated_or_default_column: None,
                })
            })
            .collect::<Result<Vec<_>>>()?
    } else {
        vec![]
    };
    Ok(ColumnDesc {
        data_type: bind_data_type(&column_def.data_type)?,
        column_id: ColumnId::new(0),
        name: column_def.name.real_value(),
        field_descs,
        type_name: "".to_string(),
        generated_or_default_column: None,
    })
}

pub fn bind_data_type(data_type: &AstDataType) -> Result<DataType> {
    let new_err = || {
        ErrorCode::NotImplemented(
            format!("unsupported data type: {:}", data_type),
            None.into(),
        )
    };
    let data_type = match data_type {
        AstDataType::Boolean => DataType::Boolean,
        AstDataType::SmallInt => DataType::Int16,
        AstDataType::Int => DataType::Int32,
        AstDataType::BigInt => DataType::Int64,
        AstDataType::Real | AstDataType::Float(Some(1..=24)) => DataType::Float32,
        AstDataType::Double | AstDataType::Float(Some(25..=53) | None) => DataType::Float64,
        AstDataType::Float(Some(0 | 54..)) => unreachable!(),
        AstDataType::Decimal(None, None) => DataType::Decimal,
        AstDataType::Varchar | AstDataType::Text => DataType::Varchar,
        AstDataType::Date => DataType::Date,
        AstDataType::Time(false) => DataType::Time,
        AstDataType::Timestamp(false) => DataType::Timestamp,
        AstDataType::Timestamp(true) => DataType::Timestamptz,
        AstDataType::Interval => DataType::Interval,
        AstDataType::Array(datatype) => DataType::List(Box::new(bind_data_type(datatype)?)),
        AstDataType::Char(..) => {
            return Err(ErrorCode::NotImplemented(
                "CHAR is not supported, please use VARCHAR instead\n".to_string(),
                None.into(),
            )
            .into())
        }
        AstDataType::Struct(types) => DataType::new_struct(
            types
                .iter()
                .map(|f| bind_data_type(&f.data_type))
                .collect::<Result<Vec<_>>>()?,
            types.iter().map(|f| f.name.real_value()).collect_vec(),
        ),
        AstDataType::Custom(qualified_type_name) if qualified_type_name.0.len() == 1 => {
            // In PostgreSQL, these are not keywords but pre-defined names that could be extended by
            // `CREATE TYPE`.
            match qualified_type_name.0[0].real_value().as_str() {
                "int2" => DataType::Int16,
                "int4" => DataType::Int32,
                "int8" => DataType::Int64,
                "rw_int256" => DataType::Int256,
                "float4" => DataType::Float32,
                "float8" => DataType::Float64,
                "timestamptz" => DataType::Timestamptz,
                "jsonb" => DataType::Jsonb,
                "serial" => {
                    return Err(ErrorCode::NotSupported(
                        "Column type SERIAL is not supported".into(),
                        "Please remove the SERIAL column".into(),
                    )
                    .into())
                }
                _ => return Err(new_err().into()),
            }
        }
        AstDataType::Bytea => DataType::Bytea,
        AstDataType::Regclass
        | AstDataType::Uuid
        | AstDataType::Custom(_)
        | AstDataType::Decimal(_, _)
        | AstDataType::Time(true) => return Err(new_err().into()),
    };
    Ok(data_type)
}<|MERGE_RESOLUTION|>--- conflicted
+++ resolved
@@ -18,13 +18,8 @@
 use risingwave_common::types::DataType;
 use risingwave_common::util::iter_util::zip_eq_fast;
 use risingwave_sqlparser::ast::{
-<<<<<<< HEAD
-    Array, BinaryOperator, DataType as AstDataType, Expr, Function, Ident, ObjectName, Query,
-    StructField, TrimWhereField, UnaryOperator,
-=======
-    Array, BinaryOperator, DataType as AstDataType, Expr, Function, JsonPredicateType, ObjectName,
-    Query, StructField, TrimWhereField, UnaryOperator,
->>>>>>> 4d1a8e94
+    Array, BinaryOperator, DataType as AstDataType, Expr, Function, Ident, JsonPredicateType,
+    ObjectName, Query, StructField, TrimWhereField, UnaryOperator,
 };
 
 use crate::binder::expr::function::SYS_FUNCTION_WITHOUT_ARGS;
