--- conflicted
+++ resolved
@@ -45,7 +45,6 @@
 }
 
 pub mod group_split {
-<<<<<<< HEAD
 
     use std::cmp::Ordering;
     use std::collections::BTreeSet;
@@ -282,13 +281,6 @@
             .partition_point(|sst| sst.key_range.left.cmp(&split_key).is_lt())
             .saturating_sub(1)
     }
-=======
-    use std::cmp::Ordering;
-
-    use super::hummock_version_ext::insert_new_sub_level;
-    use crate::can_concat;
-    use crate::level::{Level, Levels};
->>>>>>> 00150a30
 
     pub fn merge_levels(left_levels: &mut Levels, right_levels: Levels) {
         let right_l0 = right_levels.l0;
@@ -328,11 +320,7 @@
             format!("left_levels.l0.sub_levels: {:?}", left_levels.l0.sub_levels)
         );
 
-<<<<<<< HEAD
-        // Reinitialise `vnode_partition_count`` to avoid misaligned hierarchies
-=======
         // Reinitialise `vnode_partition_count` to avoid misaligned hierarchies
->>>>>>> 00150a30
         // caused by the merge of different compaction groups.(picker might reject the different `vnode_partition_count` sub_level to compact)
         left_levels
             .l0
@@ -345,11 +333,7 @@
                 continue;
             }
 
-<<<<<<< HEAD
-            let insert_table_infos = level.table_infos.clone();
-=======
             let insert_table_infos = level.table_infos;
->>>>>>> 00150a30
             left_levels.levels[idx].total_file_size += insert_table_infos
                 .iter()
                 .map(|sst| sst.sst_size)
@@ -369,17 +353,12 @@
                 can_concat(&left_levels.levels[idx].table_infos),
                 "{}",
                 format!(
-<<<<<<< HEAD
-                    "left_levels.levels[{}].table_infos: {:?} level_idx {:?}",
-                    idx, left_levels.levels[idx].table_infos, left_levels.levels[idx].level_idx
-=======
                     "left-group {} right-group {} left_levels.levels[{}].table_infos: {:?} level_idx {:?}",
                     left_levels.group_id,
                     right_levels.group_id,
                     idx,
                     left_levels.levels[idx].table_infos,
                     left_levels.levels[idx].level_idx
->>>>>>> 00150a30
                 )
             );
         }
