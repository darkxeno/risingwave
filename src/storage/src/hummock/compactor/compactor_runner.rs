--- conflicted
+++ resolved
@@ -19,7 +19,6 @@
 use bytes::Bytes;
 use futures::{stream, FutureExt, StreamExt};
 use itertools::Itertools;
-use parking_lot::RwLock;
 use risingwave_hummock_sdk::compact::{
     compact_task_to_string, estimate_memory_for_compact_task, statistics_compact_task,
 };
@@ -31,9 +30,9 @@
 use risingwave_pb::hummock::{CompactTask, LevelType, SstableInfo};
 use tokio::sync::oneshot::Receiver;
 
-use super::task_progress::{TaskProgress, TaskProgressManagerRef};
+use super::task_progress::TaskProgress;
 use super::{CompactionStatistics, TaskConfig};
-use crate::filter_key_extractor::{FilterKeyExtractorImpl, FilterKeyExtractorManagerFactory};
+use crate::filter_key_extractor::FilterKeyExtractorImpl;
 use crate::hummock::compactor::compaction_utils::{
     build_multi_compaction_filter, estimate_task_output_capacity, generate_splits,
 };
@@ -49,7 +48,6 @@
     GetObjectId, HummockResult, MonotonicDeleteEvent, SstableBuilderOptions, SstableStoreRef,
 };
 use crate::monitor::{CompactorMetrics, StoreLocalStatistic};
-use crate::opts::StorageOpts;
 
 pub struct CompactorRunner {
     compact_task: CompactTask,
@@ -73,7 +71,7 @@
             _ => CompressionAlgorithm::Zstd,
         };
 
-        options.capacity = estimate_task_output_capacity(storage_opts.sstable_size_mb, &task);
+        options.capacity = estimate_task_output_capacity(context.clone(), &task);
         let kv_count = task
             .input_ssts
             .iter()
@@ -90,6 +88,7 @@
         };
 
         let compactor = Compactor::new(
+            context.clone(),
             options,
             TaskConfig {
                 key_range: key_range.clone(),
@@ -110,11 +109,7 @@
         Self {
             compactor,
             compact_task: task,
-<<<<<<< HEAD
-            sstable_store,
-=======
             sstable_store: context.sstable_store,
->>>>>>> 3e9b32bb
             key_range,
             split_index,
         }
@@ -175,7 +170,11 @@
         task_progress: Arc<TaskProgress>,
     ) -> HummockResult<impl HummockIterator<Direction = Forward>> {
         let mut table_iters = Vec::new();
-        let compact_io_retry_time = self.compactor.compact_iter_recreate_timeout_ms;
+        let compact_io_retry_time = self
+            .compactor
+            .context
+            .storage_opts
+            .compact_iter_recreate_timeout_ms;
 
         for level in &self.compact_task.input_ssts {
             if level.table_infos.is_empty() {
@@ -236,12 +235,7 @@
 /// Handles a compaction task and reports its status to hummock manager.
 /// Always return `Ok` and let hummock manager handle errors.
 pub async fn compact(
-<<<<<<< HEAD
-    compactor_context: Arc<CompactorContext>,
-    sstable_object_id_manager_dyn: Box<dyn GetObjectId>,
-=======
     compactor_context: CompactorContext,
->>>>>>> 3e9b32bb
     mut compact_task: CompactTask,
     mut shutdown_rx: Receiver<()>,
     object_id_getter: Box<dyn GetObjectId>,
@@ -549,11 +543,7 @@
 /// Fills in the compact task and tries to report the task result to meta node.
 fn compact_done(
     mut compact_task: CompactTask,
-<<<<<<< HEAD
-    compactor_metrics: Arc<CompactorMetrics>,
-=======
     context: CompactorContext,
->>>>>>> 3e9b32bb
     output_ssts: Vec<CompactOutput>,
     task_status: TaskStatus,
 ) -> (CompactTask, HashMap<u32, TableStats>) {
@@ -580,15 +570,18 @@
 
     let group_label = compact_task.compaction_group_id.to_string();
     let level_label = compact_task.target_level.to_string();
-    compactor_metrics
+    context
+        .compactor_metrics
         .compact_write_bytes
         .with_label_values(&[&group_label, level_label.as_str()])
         .inc_by(compaction_write_bytes);
-    compactor_metrics
+    context
+        .compactor_metrics
         .compact_write_bytes
         .with_label_values(&[&group_label, level_label.as_str()])
         .inc_by(compaction_write_bytes);
-    compactor_metrics
+    context
+        .compactor_metrics
         .compact_write_sstn
         .with_label_values(&[&group_label, level_label.as_str()])
         .inc_by(compact_task.sorted_output_ssts.len() as u64);
@@ -825,47 +818,20 @@
 /// Always return `Ok` and let hummock manager handle errors.
 #[allow(clippy::too_many_arguments)]
 pub async fn shared_compact(
-    compactor_metrics: Arc<CompactorMetrics>,
+    context: CompactorContext,
     compact_task: CompactTask,
     shutdown_rx: Receiver<()>,
-    sstable_store: SstableStoreRef,
-    storage_opts: Arc<StorageOpts>,
-    filter_key_extractor_manager: FilterKeyExtractorManagerFactory,
-    worker_num: u32,
-    memory_limiter: Arc<MemoryLimiter>,
-    sstable_object_id_manager: Box<dyn GetObjectId>,
-    task_progress_manager: TaskProgressManagerRef,
-    await_tree_reg: Option<Arc<RwLock<await_tree::Registry<String>>>>,
+    object_id_getter: Box<dyn GetObjectId>,
 ) -> (CompactTask, HashMap<u32, TableStats>) {
-    compact_inner(
-        compactor_metrics,
-        compact_task,
-        shutdown_rx,
-        sstable_store,
-        storage_opts,
-        filter_key_extractor_manager,
-        worker_num,
-        memory_limiter,
-        sstable_object_id_manager,
-        task_progress_manager,
-        await_tree_reg,
-    )
-    .await
+    compact_inner(context, compact_task, shutdown_rx, object_id_getter).await
 }
 
 #[allow(clippy::too_many_arguments)]
 async fn compact_inner(
-    compactor_metrics: Arc<CompactorMetrics>,
+    context: CompactorContext,
     mut compact_task: CompactTask,
     mut shutdown_rx: Receiver<()>,
-    sstable_store: SstableStoreRef,
-    storage_opts: Arc<StorageOpts>,
-    filter_key_extractor_manager: FilterKeyExtractorManagerFactory,
-    worker_num: u32,
-    memory_limiter: Arc<MemoryLimiter>,
-    sstable_object_id_manager: Box<dyn GetObjectId>,
-    task_progress_manager: TaskProgressManagerRef,
-    await_tree_reg: Option<Arc<RwLock<await_tree::Registry<String>>>>,
+    object_id_getter: Box<dyn GetObjectId>,
 ) -> (CompactTask, HashMap<u32, TableStats>) {
     let group_label = compact_task.compaction_group_id.to_string();
     let cur_level_label = compact_task.input_ssts[0].level_idx.to_string();
@@ -885,27 +851,32 @@
         .iter()
         .map(|table| table.file_size)
         .sum::<u64>();
-    compactor_metrics
+    context
+        .compactor_metrics
         .compact_read_current_level
         .with_label_values(&[&group_label, &cur_level_label])
         .inc_by(select_size);
-    compactor_metrics
+    context
+        .compactor_metrics
         .compact_read_sstn_current_level
         .with_label_values(&[&group_label, &cur_level_label])
         .inc_by(select_table_infos.len() as u64);
 
     let target_level_read_bytes = target_table_infos.iter().map(|t| t.file_size).sum::<u64>();
     let next_level_label = compact_task.target_level.to_string();
-    compactor_metrics
+    context
+        .compactor_metrics
         .compact_read_next_level
         .with_label_values(&[&group_label, next_level_label.as_str()])
         .inc_by(target_level_read_bytes);
-    compactor_metrics
+    context
+        .compactor_metrics
         .compact_read_sstn_next_level
         .with_label_values(&[&group_label, next_level_label.as_str()])
         .inc_by(target_table_infos.len() as u64);
 
-    let timer = compactor_metrics
+    let timer = context
+        .compactor_metrics
         .compact_task_duration
         .with_label_values(&[
             &group_label,
@@ -931,14 +902,15 @@
             .into_iter()
             .filter(|table_id| existing_table_ids.contains(table_id)),
     );
-    let multi_filter_key_extractor = match filter_key_extractor_manager
+    let multi_filter_key_extractor = match context
+        .filter_key_extractor_manager
         .acquire(compact_table_ids.clone())
         .await
     {
         Err(e) => {
             tracing::error!("Failed to fetch filter key extractor tables [{:?}], it may caused by some RPC error {:?}", compact_task.existing_table_ids, e);
             let task_status = TaskStatus::ExecuteFailed;
-            return compact_done(compact_task, compactor_metrics.clone(), vec![], task_status);
+            return compact_done(compact_task, context.clone(), vec![], task_status);
         }
         Ok(extractor) => extractor,
     };
@@ -952,7 +924,7 @@
         if !removed_tables.is_empty() {
             tracing::error!("Failed to fetch filter key extractor tables [{:?}. [{:?}] may be removed by meta-service. ", compact_table_ids, removed_tables);
             let task_status = TaskStatus::ExecuteFailed;
-            return compact_done(compact_task, compactor_metrics.clone(), vec![], task_status);
+            return compact_done(compact_task, context.clone(), vec![], task_status);
         }
     }
 
@@ -977,16 +949,7 @@
         .iter()
         .map(|table_info| table_info.file_size)
         .sum::<u64>();
-    match generate_splits(
-        &sstable_infos,
-        compaction_size,
-        storage_opts.parallel_compact_size_mb,
-        worker_num,
-        storage_opts.max_sub_compaction,
-        sstable_store.clone(),
-    )
-    .await
-    {
+    match generate_splits(&sstable_infos, compaction_size, context.clone()).await {
         Ok(splits) => {
             if !splits.is_empty() {
                 compact_task.splits = splits;
@@ -996,7 +959,7 @@
         Err(e) => {
             tracing::warn!("Failed to generate_splits {:#?}", e);
             task_status = TaskStatus::ExecuteFailed;
-            return compact_done(compact_task, compactor_metrics.clone(), vec![], task_status);
+            return compact_done(compact_task, context.clone(), vec![], task_status);
         }
     }
 
@@ -1007,10 +970,10 @@
     let mut output_ssts = Vec::with_capacity(parallelism);
 
     let task_progress_guard =
-        TaskProgressGuard::new(compact_task.task_id, task_progress_manager.clone());
+        TaskProgressGuard::new(compact_task.task_id, context.task_progress_manager.clone());
     let delete_range_agg = match CompactorRunner::build_delete_range_iter(
         &sstable_infos,
-        &sstable_store,
+        &context.sstable_store,
         &mut multi_filter,
     )
     .await
@@ -1019,20 +982,21 @@
         Err(err) => {
             tracing::warn!("Failed to build delete range aggregator {:#?}", err);
             task_status = TaskStatus::ExecuteFailed;
-            return compact_done(compact_task, compactor_metrics.clone(), vec![], task_status);
+            return compact_done(compact_task, context.clone(), vec![], task_status);
         }
     };
 
-    let capacity = estimate_task_output_capacity(storage_opts.sstable_size_mb, &compact_task);
+    let capacity = estimate_task_output_capacity(context.clone(), &compact_task);
 
     let task_memory_capacity_with_parallelism = estimate_memory_for_compact_task(
         &compact_task,
-        (storage_opts.block_size_kb as u64) * (1 << 10),
-        storage_opts
+        (context.storage_opts.block_size_kb as u64) * (1 << 10),
+        context
+            .storage_opts
             .object_store_recv_buffer_size
             .unwrap_or(6 * 1024 * 1024) as u64,
         capacity as u64,
-        sstable_store.store().support_streaming_upload(),
+        context.sstable_store.store().support_streaming_upload(),
     ) * compact_task.splits.len() as u64;
 
     tracing::info!(
@@ -1049,37 +1013,30 @@
 
     // If the task does not have enough memory, it should cancel the task and let the meta
     // reschedule it, so that it does not occupy the compactor's resources.
-    let memory_detector = memory_limiter.try_require_memory(task_memory_capacity_with_parallelism);
+    let memory_detector = context
+        .memory_limiter
+        .try_require_memory(task_memory_capacity_with_parallelism);
     if memory_detector.is_none() {
         tracing::warn!(
                 "Not enough memory to serve the task {} task_memory_capacity_with_parallelism {}  memory_usage {} memory_quota {}",
                 compact_task.task_id,
                 task_memory_capacity_with_parallelism,
-                memory_limiter.get_memory_usage(),
-                memory_limiter.quota()
+                context.memory_limiter.get_memory_usage(),
+                context.memory_limiter.quota()
             );
         task_status = TaskStatus::NoAvailResourceCanceled;
-        return compact_done(
-            compact_task,
-            compactor_metrics.clone(),
-            output_ssts,
-            task_status,
-        );
-    }
-
-    compactor_metrics.compact_task_pending_num.inc();
+        return compact_done(compact_task, context.clone(), output_ssts, task_status);
+    }
+
+    context.compactor_metrics.compact_task_pending_num.inc();
     for (split_index, _) in compact_task.splits.iter().enumerate() {
         let filter = multi_filter.clone();
         let multi_filter_key_extractor = multi_filter_key_extractor.clone();
         let compactor_runner = CompactorRunner::new(
             split_index,
-            compactor_metrics.clone(),
-            false,
-            sstable_store.clone(),
-            memory_limiter.clone(),
-            sstable_object_id_manager.clone(),
+            context.clone(),
             compact_task.clone(),
-            storage_opts.clone(),
+            object_id_getter.clone(),
         );
         let del_agg = delete_range_agg.clone();
         let task_progress = task_progress_guard.progress.clone();
@@ -1088,7 +1045,7 @@
                 .run(filter, multi_filter_key_extractor, del_agg, task_progress)
                 .await
         };
-        let traced = match await_tree_reg.as_ref() {
+        let traced = match context.await_tree_reg.as_ref() {
             None => runner.right_future(),
             Some(await_tree_reg) => await_tree_reg
                 .write()
@@ -1158,12 +1115,8 @@
     }
 
     // After a compaction is done, mutate the compaction task.
-    let (compact_task, table_stats) = compact_done(
-        compact_task,
-        compactor_metrics.clone(),
-        output_ssts,
-        task_status,
-    );
+    let (compact_task, table_stats) =
+        compact_done(compact_task, context.clone(), output_ssts, task_status);
 
     let cost_time = timer.stop_and_record() * 1000.0;
     tracing::info!(
@@ -1171,10 +1124,10 @@
         cost_time,
         compact_task_to_string(&compact_task)
     );
-    compactor_metrics.compact_task_pending_num.dec();
+    context.compactor_metrics.compact_task_pending_num.dec();
     for level in &compact_task.input_ssts {
         for table in &level.table_infos {
-            sstable_store.delete_cache(table.get_object_id());
+            context.sstable_store.delete_cache(table.get_object_id());
         }
     }
     (compact_task, table_stats)
