--- conflicted
+++ resolved
@@ -22,14 +22,9 @@
 use risingwave_meta_model_v2::actor::ActorStatus;
 use risingwave_meta_model_v2::prelude::{Actor, ActorDispatcher, Fragment, Sink, StreamingJob};
 use risingwave_meta_model_v2::{
-<<<<<<< HEAD
-    actor, actor_dispatcher, fragment, sink, streaming_job, ActorId, ConnectorSplits, FragmentId,
-    FragmentVnodeMapping, I32Array, JobStatus, ObjectId, SinkId, StreamNode, TableId, VnodeBitmap,
-    WorkerId,
-=======
-    actor, actor_dispatcher, fragment, ActorId, ConnectorSplits, ExprContext, FragmentId,
-    FragmentVnodeMapping, I32Array, ObjectId, StreamNode, TableId, VnodeBitmap, WorkerId,
->>>>>>> 7633cd48
+    actor, actor_dispatcher, fragment, sink, streaming_job, ActorId, ConnectorSplits, ExprContext,
+    FragmentId, FragmentVnodeMapping, I32Array, JobStatus, ObjectId, SinkId, StreamNode, TableId,
+    VnodeBitmap, WorkerId,
 };
 use risingwave_pb::common::PbParallelUnit;
 use risingwave_pb::ddl_service::PbTableJobType;
@@ -335,11 +330,7 @@
             fragments: pb_fragments,
             actor_status: pb_actor_status,
             actor_splits: pb_actor_splits,
-<<<<<<< HEAD
-            env: Some(env.unwrap_or_default()),
-=======
-            ctx,
->>>>>>> 7633cd48
+            ctx: Some(ctx.unwrap_or_default()),
         };
 
         Ok(table_fragments)
@@ -718,7 +709,7 @@
                 Self::compose_table_fragments(
                     job.job_id as _,
                     job.job_status.into(),
-                    job.timezone.map(|tz| PbStreamEnvironment { timezone: tz }),
+                    job.timezone.map(|tz| PbStreamContext { timezone: tz }),
                     fragment_info,
                     &parallel_units_map,
                 )?,
