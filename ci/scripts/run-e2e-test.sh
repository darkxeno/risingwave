--- conflicted
+++ resolved
@@ -40,11 +40,7 @@
 echo "--- e2e, ci-3cn-1fe, streaming"
 cargo make ci-start ci-3cn-1fe
 # Please make sure the regression is expected before increasing the timeout.
-<<<<<<< HEAD
-timeout 4m sqllogictest -p 4566 -d dev './e2e_test/streaming/**/*.slt' --junit "streaming-${profile}"
-=======
 sqllogictest -p 4566 -d dev './e2e_test/streaming/**/*.slt' --junit "streaming-${profile}"
->>>>>>> 3c90048f
 
 echo "--- Kill cluster"
 cargo make ci-kill
