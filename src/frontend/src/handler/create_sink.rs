--- conflicted
+++ resolved
@@ -775,12 +775,8 @@
         E::Protobuf => SinkEncode::Protobuf,
         E::Avro => SinkEncode::Avro,
         E::Template => SinkEncode::Template,
-<<<<<<< HEAD
         E::Parquet => SinkEncode::Parquet,
-        e @ (E::Native | E::Csv | E::Bytes | E::None) => {
-=======
         e @ (E::Native | E::Csv | E::Bytes | E::None | E::Text) => {
->>>>>>> 5cebcad5
             return Err(ErrorCode::BindError(format!("sink encode unsupported: {e}")).into());
         }
     };
@@ -813,14 +809,11 @@
 
 static CONNECTORS_COMPATIBLE_FORMATS: LazyLock<HashMap<String, HashMap<Format, Vec<Encode>>>> =
     LazyLock::new(|| {
-<<<<<<< HEAD
         use risingwave_connector::sink::file_sink::fs::FsSink;
         use risingwave_connector::sink::file_sink::gcs::GcsSink;
         use risingwave_connector::sink::file_sink::opendal_sink::FileSink;
         use risingwave_connector::sink::file_sink::s3::S3Sink;
-=======
         use risingwave_connector::sink::google_pubsub::GooglePubSubSink;
->>>>>>> 5cebcad5
         use risingwave_connector::sink::kafka::KafkaSink;
         use risingwave_connector::sink::kinesis::KinesisSink;
         use risingwave_connector::sink::mqtt::MqttSink;
